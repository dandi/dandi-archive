--- conflicted
+++ resolved
@@ -11,12 +11,7 @@
 from rest_framework.renderers import JSONRenderer
 import yaml
 
-<<<<<<< HEAD
 from dandiapi.api.models import Asset, Version
-=======
-from dandiapi.api.models import Asset, AssetBlob, Version
-from dandiapi.api.storage import create_s3_storage, get_boto_client
->>>>>>> 0642453e
 
 if TYPE_CHECKING:
     from collections.abc import Generator, Iterable
@@ -85,22 +80,10 @@
         yield outfile
         outfile.seek(0)
 
-        default_storage._save(path, File(outfile))  # noqa: SLF001
+        default_storage.save(path, File(outfile))
 
     if embargoed:
-        client = get_boto_client(storage=storage)
-        client.put_object_tagging(
-            Bucket=settings.DANDI_DANDISETS_BUCKET_NAME,
-            Key=path,
-            Tagging={
-                'TagSet': [
-                    {
-                        'Key': 'embargoed',
-                        'Value': 'true',
-                    },
-                ]
-            },
-        )
+        default_storage.put_tags(path, {'embargoed': 'true'})
 
 
 def _yaml_dump_sequence_from_generator(stream: IO[bytes], generator: Iterable[Any]) -> None:
