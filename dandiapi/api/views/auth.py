from __future__ import annotations

<<<<<<< HEAD
from django.conf import settings
=======
import json
from json.decoder import JSONDecodeError

>>>>>>> da8b9e5b
from django.contrib.auth.models import User
from django.http import HttpRequest, HttpResponse
from django.http.response import Http404, HttpResponseBase, HttpResponseRedirect
from django.shortcuts import get_object_or_404, render
from django.urls import reverse
from django.views.decorators.http import require_http_methods
from drf_yasg.utils import swagger_auto_schema
from oauth2_provider.views.base import AuthorizationView
from rest_framework.authtoken.models import Token
from rest_framework.decorators import api_view, permission_classes
from rest_framework.permissions import IsAuthenticated
from rest_framework.request import Request
from rest_framework.response import Response

from dandiapi.api.mail import send_new_user_message_email, send_registered_notice_email
from dandiapi.api.models import UserMetadata
from dandiapi.api.permissions import IsApproved


@swagger_auto_schema(
    methods=['GET', 'POST'],
    responses={200: 'The user token'},
)
@api_view(['GET', 'POST'])
@permission_classes([IsApproved])
def auth_token_view(request: Request) -> HttpResponseBase:
    if request.method == 'GET':
        token = get_object_or_404(Token, user=request.user)
    elif request.method == 'POST':
        Token.objects.filter(user=request.user).delete()
        token = Token.objects.create(user=request.user)
    return Response(token.key)


QUESTIONS = [
    {'question': 'First Name', 'max_length': 100},
    {'question': 'Last Name', 'max_length': 100},
    {'question': 'What do you plan to use DANDI for?', 'max_length': 1000},
    {'question': 'Please list any affiliations you have.', 'max_length': 1000},
]

# questions for new users
NEW_USER_QUESTIONS = QUESTIONS

# questions for existing users who have no first/last name
COLLECT_USER_NAME_QUESTIONS = QUESTIONS[:2]


@require_http_methods(['GET'])
def authorize_view(request: HttpRequest) -> HttpResponse:
    """Override authorization endpoint to handle user questionnaire."""
    user: User = request.user
    if (
        user.is_authenticated
        and not user.is_superuser
        and user.metadata.status == UserMetadata.Status.INCOMPLETE
    ):
        # send user to questionnaire if they haven't filled it out yet
        return HttpResponseRedirect(
            f'{reverse("user-questionnaire")}'
            f'?{request.META["QUERY_STRING"]}&QUESTIONS={json.dumps(NEW_USER_QUESTIONS)}'
        )
    elif not user.is_anonymous and (not user.first_name or not user.last_name):
        # if this user doesn't have a first/last name available, redirect them to a
        # form to provide those before they can log in.
        return HttpResponseRedirect(
            f'{reverse("user-questionnaire")}'
            f'?{request.META["QUERY_STRING"]}&QUESTIONS={json.dumps(COLLECT_USER_NAME_QUESTIONS)}'
        )

    # otherwise, continue with normal authorization workflow
    return AuthorizationView.as_view()(request)


@swagger_auto_schema()
@api_view(['GET', 'POST'])
@require_http_methods(['GET', 'POST'])
@permission_classes([IsAuthenticated])
def user_questionnaire_form_view(request: HttpRequest) -> HttpResponse:
    user: User = request.user
    if request.method == 'POST':
        user_metadata: UserMetadata = user.metadata
        questionnaire_already_filled_out = user_metadata.questionnaire_form is not None

        # we can't use Django forms here because we're using a JSONField, so we have
        # to extract the request data manually
        req_body = request.POST.dict()
        user_metadata.questionnaire_form = {
            question['question']: req_body.get(question['question'])[: question['max_length']]
            if req_body.get(question['question']) is not None
            else None
            for question in QUESTIONS
        }

        if user_metadata.status == UserMetadata.Status.INCOMPLETE:
            user_metadata.status = UserMetadata.Status.PENDING
            user_metadata.save()

        # Save first and last name if applicable
        if 'First Name' in req_body and req_body['First Name']:
            user.first_name = req_body['First Name']
            user.save(update_fields=['first_name'])
        if 'Last Name' in req_body and req_body['Last Name']:
            user.last_name = req_body['Last Name']
            user.save(update_fields=['last_name'])

        # Only send emails when the user fills out the questionnaire for the first time.
        # If they go back later and update it for whatever reason, they should not receive
        # another email confirming their registration.
        if not questionnaire_already_filled_out:
            # send email indicating the user has signed up
            for socialaccount in user.socialaccount_set.all():
                send_registered_notice_email(user, socialaccount)
                send_new_user_message_email(user, socialaccount)

        # pass on OAuth query string params to auth endpoint
        return HttpResponseRedirect(
            f'{reverse("authorize").rstrip("/")}/?{request.META["QUERY_STRING"]}'
        )

    try:
        # questions to display in the form
        questions = json.loads(request.GET.get('QUESTIONS'))
    except JSONDecodeError:
        raise Http404()

    return render(
        request,
        'api/account/questionnaire_form.html',
<<<<<<< HEAD
        {
            'questions': QUESTIONS,
            'query_params': request.GET.dict(),
            'dandi_web_app_url': settings.DANDI_WEB_APP_URL,
        },
=======
        {'questions': questions, 'query_params': request.GET.dict()},
>>>>>>> da8b9e5b
    )<|MERGE_RESOLUTION|>--- conflicted
+++ resolved
@@ -1,12 +1,9 @@
 from __future__ import annotations
 
-<<<<<<< HEAD
-from django.conf import settings
-=======
 import json
 from json.decoder import JSONDecodeError
 
->>>>>>> da8b9e5b
+from django.conf import settings
 from django.contrib.auth.models import User
 from django.http import HttpRequest, HttpResponse
 from django.http.response import Http404, HttpResponseBase, HttpResponseRedirect
@@ -136,13 +133,9 @@
     return render(
         request,
         'api/account/questionnaire_form.html',
-<<<<<<< HEAD
         {
             'questions': QUESTIONS,
             'query_params': request.GET.dict(),
             'dandi_web_app_url': settings.DANDI_WEB_APP_URL,
         },
-=======
-        {'questions': questions, 'query_params': request.GET.dict()},
->>>>>>> da8b9e5b
     )