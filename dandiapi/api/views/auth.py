--- conflicted
+++ resolved
@@ -62,7 +62,6 @@
     from django.contrib.sites.models import Site
 #     raise Exception(Site.objects.get_current())
     """Override authorization endpoint to handle user questionnaire."""
-<<<<<<< HEAD
 #     user: User = request.user
 #     if (
 #         user.is_authenticated
@@ -81,26 +80,6 @@
 #             f'{reverse("user-questionnaire")}'
 #             f'?{request.META["QUERY_STRING"]}&QUESTIONS={json.dumps(COLLECT_USER_NAME_QUESTIONS)}'
 #         )
-=======
-    user: User = request.user
-    if (
-        user.is_authenticated
-        and not user.is_superuser
-        and user.metadata.status == UserMetadata.Status.INCOMPLETE
-    ):
-        # send user to questionnaire if they haven't filled it out yet
-        return HttpResponseRedirect(
-            f'{reverse("user-questionnaire")}'
-            f'?{request.META["QUERY_STRING"]}&QUESTIONS={json.dumps(NEW_USER_QUESTIONS)}'
-        )
-    if not user.is_anonymous and (not user.first_name or not user.last_name):
-        # if this user doesn't have a first/last name available, redirect them to a
-        # form to provide those before they can log in.
-        return HttpResponseRedirect(
-            f'{reverse("user-questionnaire")}'
-            f'?{request.META["QUERY_STRING"]}&QUESTIONS={json.dumps(COLLECT_USER_NAME_QUESTIONS)}'
-        )
->>>>>>> 65eca4a4
 
     # otherwise, continue with normal authorization workflow
     return AuthorizationView.as_view()(request)
