from __future__ import annotations

from .asset import AssetViewSet, NestedAssetViewSet
from .auth import auth_token_view, authorize_view, user_questionnaire_form_view
from .dandiset import DandisetViewSet
from .dashboard import DashboardView, mailchimp_csv_view, user_approval_view
from .info import info_view
from .robots import robots_txt_view
from .root import root_content_view
from .schema import (
    asset_schema_view,
    dandiset_schema_view,
    published_asset_schema_view,
    published_dandiset_schema_view,
)
from .stats import stats_view
from .upload import (
    blob_read_view,
    upload_complete_view,
    upload_initialize_view,
    upload_validate_view,
)
from .users import users_me_view, users_search_view
from .version import VersionViewSet

__all__ = [
    'AssetViewSet',
    'DandisetViewSet',
    'DashboardView',
    'NestedAssetViewSet',
    'VersionViewSet',
<<<<<<< HEAD
    'asset_schema_view',
    'authorize_view',
=======
>>>>>>> f1d6deb7
    'auth_token_view',
    'authorize_view',
    'blob_read_view',
<<<<<<< HEAD
    'dandiset_schema_view',
    'mailchimp_csv_view',
    'published_asset_schema_view',
    'published_dandiset_schema_view',
    'upload_initialize_view',
=======
    'info_view',
    'mailchimp_csv_view',
    'robots_txt_view',
    'root_content_view',
    'stats_view',
>>>>>>> f1d6deb7
    'upload_complete_view',
    'upload_initialize_view',
    'upload_validate_view',
    'user_approval_view',
    'user_questionnaire_form_view',
    'users_me_view',
    'users_search_view',
]<|MERGE_RESOLUTION|>--- conflicted
+++ resolved
@@ -29,27 +29,18 @@
     'DashboardView',
     'NestedAssetViewSet',
     'VersionViewSet',
-<<<<<<< HEAD
     'asset_schema_view',
-    'authorize_view',
-=======
->>>>>>> f1d6deb7
     'auth_token_view',
     'authorize_view',
     'blob_read_view',
-<<<<<<< HEAD
     'dandiset_schema_view',
+    'info_view',
     'mailchimp_csv_view',
     'published_asset_schema_view',
     'published_dandiset_schema_view',
-    'upload_initialize_view',
-=======
-    'info_view',
-    'mailchimp_csv_view',
     'robots_txt_view',
     'root_content_view',
     'stats_view',
->>>>>>> f1d6deb7
     'upload_complete_view',
     'upload_initialize_view',
     'upload_validate_view',
