{% extends 'api/account/base.html' %}

{% block body %}
<<<<<<< HEAD
  <h5>Welcome to EMBER! Please take a moment to fill out this form.</h5>
=======
  <h5>Welcome to EMBER-DANDI! Please take a moment to fill out this form.</h5>
>>>>>>> 3dbb29a2
  <h6><b>Note:</b> No account is necessary to access public data!</h6>
  <form method="POST" class="col s12">
    {% csrf_token %}
    {{ form }}
    <div class="row">
      <div class="col m6 offset-m3 s12">
        {% for question in questions %}
          <div class="input-field">
            <input id="{{ question.question }}" name="{{ question.question }}" type="text" data-length="{{ question.max_length }}" class="validate">
            <label class="active" for="{{ question.question }}">{{ question.question }}</label>
          </div>
        {% endfor %}
        {% for name, value in query_params.items %}
          <input type="hidden" name="{{ name }}" value="{{ value }}">
        {% endfor %}

        <div>
          <b><i>
              Please note that users can freely search, view, and download public datasets without an account!
          </b></i>
        </div>

        <button id="btn" class="btn waves-effect waves-light blue" type="submit" disabled>
          <span>Submit</span>
          <i class="material-icons right">send</i>
        </button>
      </div>
    </div>
  </form>
  <div style="margin-top: 4%">
<<<<<<< HEAD
    Contact us at <a href="mailto:help@emberarchive.org">help@emberarchive.org</a> if you have any questions.
=======
    Contact us at <a href="mailto:emberarchive@jhuapl.edu">emberarchive@jhuapl.edu</a> if you have any questions.
>>>>>>> 3dbb29a2
  </div>

  <script>
    // Length validation
    document.addEventListener('DOMContentLoaded', () => {
      const elems = document.querySelectorAll('.validate');
      elems.forEach((elem) => {
        M.CharacterCounter.init(elem); // init character counter for each text box
        elem.addEventListener('keyup', (e) => {
          // List of CSS classes on each input element. Materialize CSS will automatically assign
          // the 'invalid' class to any input that exceeds it's max data-length.
          const classList = Array.from(elems).map(elem => elem.classList).reduce((a, b) => [...a, ...b], []);

          // List of lengths of each input, used to ensure no inputs are blank
          const inputLengths = Array.from(elems).map(elem => elem.value.length);

          // Disable submit button if any inputs exceed their max lengths OR are empty
          if (classList.includes('invalid') || inputLengths.includes(0)) {
            document.getElementById('btn').setAttribute('disabled', true);
          } else {
            document.getElementById('btn').removeAttribute('disabled');
          }
        });
      });
    });
  </script>

{% endblock body %}<|MERGE_RESOLUTION|>--- conflicted
+++ resolved
@@ -1,11 +1,7 @@
 {% extends 'api/account/base.html' %}
 
 {% block body %}
-<<<<<<< HEAD
-  <h5>Welcome to EMBER! Please take a moment to fill out this form.</h5>
-=======
   <h5>Welcome to EMBER-DANDI! Please take a moment to fill out this form.</h5>
->>>>>>> 3dbb29a2
   <h6><b>Note:</b> No account is necessary to access public data!</h6>
   <form method="POST" class="col s12">
     {% csrf_token %}
@@ -36,11 +32,7 @@
     </div>
   </form>
   <div style="margin-top: 4%">
-<<<<<<< HEAD
-    Contact us at <a href="mailto:help@emberarchive.org">help@emberarchive.org</a> if you have any questions.
-=======
     Contact us at <a href="mailto:emberarchive@jhuapl.edu">emberarchive@jhuapl.edu</a> if you have any questions.
->>>>>>> 3dbb29a2
   </div>
 
   <script>
