{% autoescape off %}
Dear {{ greeting_name }},

<<<<<<< HEAD
Welcome to EMBER.


Thank you for registering on the EMBER Archive. Your account is now pending approval by
a EMBER admin. Once approved, you will be able to create Dandisets and upload data right
=======
Welcome to EMBER-DANDI.


Thank you for registering on the EMBER-DANDI archive. Your account is now pending approval by
an EMBER-DANDI admin. Once approved, you will be able to create Dandisets and upload data right
>>>>>>> 3dbb29a2
away.

It may take up to 48 hours for your account to be approved.

Please use the following links to post any questions or issues.

EMBER Archive: https://emberarchive.org
Getting started: https://emberarchive.org/getting-started

Various aspects might relate to the DANDI Archive infrastructure, for which there are

DANDI Docs: https://docs.dandiarchive.org
Discussions: https://github.com/dandi/helpdesk/discussions
Issues: https://github.com/dandi/helpdesk/issues/new/choose
DANDI YouTube: https://www.youtube.com/@dandiarchive
(please Subscribe)

<<<<<<< HEAD
Thank you for choosing EMBER for your data needs.
=======
Thank you for choosing EMBER-DANDI for your neurophysiology data needs.
>>>>>>> 3dbb29a2

Sincerely,

The EMBER team
{% endautoescape %}<|MERGE_RESOLUTION|>--- conflicted
+++ resolved
@@ -1,19 +1,11 @@
 {% autoescape off %}
 Dear {{ greeting_name }},
 
-<<<<<<< HEAD
-Welcome to EMBER.
-
-
-Thank you for registering on the EMBER Archive. Your account is now pending approval by
-a EMBER admin. Once approved, you will be able to create Dandisets and upload data right
-=======
 Welcome to EMBER-DANDI.
 
 
 Thank you for registering on the EMBER-DANDI archive. Your account is now pending approval by
 an EMBER-DANDI admin. Once approved, you will be able to create Dandisets and upload data right
->>>>>>> 3dbb29a2
 away.
 
 It may take up to 48 hours for your account to be approved.
@@ -31,11 +23,7 @@
 DANDI YouTube: https://www.youtube.com/@dandiarchive
 (please Subscribe)
 
-<<<<<<< HEAD
-Thank you for choosing EMBER for your data needs.
-=======
 Thank you for choosing EMBER-DANDI for your neurophysiology data needs.
->>>>>>> 3dbb29a2
 
 Sincerely,
 
