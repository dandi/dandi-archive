--- conflicted
+++ resolved
@@ -4,16 +4,9 @@
 Welcome to EMBER-DANDI.
 
 
-<<<<<<< HEAD
 Thank you for registering on the EMBER-DANDI archive. Your account is now pending approval by
-a EMBER-DANDI admin. Once approved, you will be able to create Dandisets and upload data right
+an EMBER-DANDI admin. Once approved, you will be able to create Dandisets and upload data right
 away.
-=======
-Thank you for registering on the DANDI Archive. Your account is now pending approval by
-a DANDI admin. Once approved, you will be able to create Dandisets and upload data right
-away. You will also be able to use the Jupyterhub (https://hub.dandiarchive.org) for
-computing on dandisets in the cloud.
->>>>>>> 582f789b
 
 It may take up to 48 hours for your account to be approved.
 
