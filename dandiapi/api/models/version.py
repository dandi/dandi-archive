--- conflicted
+++ resolved
@@ -2,11 +2,7 @@
 
 import datetime
 
-<<<<<<< HEAD
 from django.conf import settings
-from django.contrib.postgres.fields import JSONField
-=======
->>>>>>> efbb31d8
 from django.contrib.postgres.indexes import HashIndex
 from django.core.validators import RegexValidator
 from django.db import models
