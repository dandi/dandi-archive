from __future__ import annotations

import datetime
import re
from typing import TYPE_CHECKING
from urllib.parse import urlparse, urlunparse
import uuid

from django.conf import settings
from django.contrib.postgres.indexes import HashIndex
from django.core.exceptions import ValidationError
from django.core.validators import RegexValidator
from django.db import models
from django.db.models import Q
from django.urls import reverse
from django_extensions.db.models import TimeStampedModel

from dandiapi.api.models.metadata import PublishableMetadataMixin
from dandiapi.api.storage import get_storage, get_storage_prefix

from .version import Version

ASSET_CHARS_REGEX = r'[A-z0-9(),&\s#+~_=-]'
ASSET_PATH_REGEX = rf'^({ASSET_CHARS_REGEX}?\/?\.?{ASSET_CHARS_REGEX})+$'
ASSET_COMPUTED_FIELDS = [
    'id',
    'path',
    'identifier',
    'contentUrl',
    'contentSize',
    'digest',
    'datePublished',
    'publishedBy',
]


def validate_asset_path(path: str):
    if path.startswith('/'):
        raise ValidationError('Path must not begin with /')
    if not re.match(ASSET_PATH_REGEX, path):
        raise ValidationError('Path improperly formatted')

    return path


if TYPE_CHECKING:
    from dandiapi.zarr.models import ZarrArchive


class AssetBlob(TimeStampedModel):
    SHA256_REGEX = r'[0-9a-f]{64}'
    ETAG_REGEX = r'[0-9a-f]{32}(-[1-9][0-9]*)?'

    embargoed = models.BooleanField(default=False)
    blob = models.FileField(blank=True, storage=get_storage, upload_to=get_storage_prefix)
    blob_id = models.UUIDField(unique=True)
    sha256 = models.CharField(  # noqa: DJ001
        null=True,
        default=None,
        blank=True,
        max_length=64,
        validators=[RegexValidator(f'^{SHA256_REGEX}$')],
    )
    etag = models.CharField(max_length=40, validators=[RegexValidator(f'^{ETAG_REGEX}$')])
    size = models.PositiveBigIntegerField()
    download_count = models.PositiveBigIntegerField(default=0)

    class Meta:
        indexes = [HashIndex(fields=['etag'])]
        constraints = [
            models.UniqueConstraint(
                name='unique-etag-size',
                fields=['etag', 'size'],
            )
        ]

    @property
    def references(self) -> int:
        return self.assets.count()

    @property
    def digest(self) -> dict[str, str]:
        digest = {'dandi:dandi-etag': self.etag}
        if self.sha256:
            digest['dandi:sha2-256'] = self.sha256
        return digest

    @property
    def s3_url(self) -> str:
        signed_url = self.blob.url
        # Strip off the query parameters from the presigning, as they are different every time
        parsed = urlparse(signed_url)
        return urlunparse((parsed[0], parsed[1], parsed[2], '', '', ''))

    def __str__(self) -> str:
        return self.blob.name


class Asset(PublishableMetadataMixin, TimeStampedModel):
    UUID_REGEX = r'[0-9a-f]{8}-[0-9a-f]{4}-4[0-9a-f]{3}-[89ab][0-9a-f]{3}-[0-9a-f]{12}'

    class Status(models.TextChoices):
        PENDING = 'Pending'
        VALIDATING = 'Validating'
        VALID = 'Valid'
        INVALID = 'Invalid'

    asset_id = models.UUIDField(unique=True, default=uuid.uuid4)
    path = models.CharField(max_length=512, validators=[validate_asset_path], db_collation='C')
    blob = models.ForeignKey(
        AssetBlob, related_name='assets', on_delete=models.CASCADE, null=True, blank=True
    )
    zarr = models.ForeignKey(
        'zarr.ZarrArchive', related_name='assets', on_delete=models.CASCADE, null=True, blank=True
    )
    metadata = models.JSONField(blank=True, default=dict)
    versions = models.ManyToManyField(Version, related_name='assets')
    status = models.CharField(
        max_length=10,
        default=Status.PENDING,
        choices=Status.choices,
    )
    validation_errors = models.JSONField(default=list, blank=True, null=True)
    previous = models.ForeignKey(
        'Asset',
        blank=True,
        null=True,
        default=None,
        on_delete=models.SET_NULL,
    )
    published = models.BooleanField(default=False)

    class Meta:
        ordering = ['created']
        constraints = [
            models.CheckConstraint(
                name='blob-xor-zarr',
                check=(
                    Q(blob__isnull=True, zarr__isnull=False)
                    | Q(blob__isnull=False, zarr__isnull=True)
                ),
            ),
            models.CheckConstraint(
                name='asset_metadata_has_schema_version',
                check=Q(metadata__schemaVersion__isnull=False),
            ),
            models.CheckConstraint(name='asset_path_regex', check=Q(path__regex=ASSET_PATH_REGEX)),
            models.CheckConstraint(
                name='asset_path_no_leading_slash', check=~Q(path__startswith='/')
            ),
            # Ensure that if the asset is published, its metadata must contain the computed fields
            # Otherwise, ensure its metadata contains none of the computed fields
            models.CheckConstraint(
                name='asset_metadata_no_computed_keys_or_published',
                check=(
                    (Q(published=False) & ~Q(metadata__has_any_keys=ASSET_COMPUTED_FIELDS))
                    | (Q(published=True) & Q(metadata__has_keys=ASSET_COMPUTED_FIELDS))
                ),
            ),
        ]

    @property
    def is_blob(self):
        return self.blob is not None

    @property
    def is_zarr(self):
        return self.zarr is not None

    @property
    def size(self):
        if self.is_blob:
            return self.blob.size

        return self.zarr.size

    @property
    def sha256(self):
        if self.is_blob:
            return self.blob.sha256
        raise RuntimeError('Zarr does not support SHA256')

    @property
    def digest(self) -> dict[str, str]:
        if self.is_blob:
            return self.blob.digest
        return self.zarr.digest

    @property
    def s3_url(self) -> str:
        if self.is_blob:
            return self.blob.s3_url
        return self.zarr.s3_url

    def is_different_from(
        self,
        *,
        asset_blob: AssetBlob | None = None,
        zarr_archive: ZarrArchive | None = None,
        metadata: dict,
        path: str,
    ) -> bool:
        from dandiapi.zarr.models import EmbargoedZarrArchive, ZarrArchive

        if isinstance(asset_blob, AssetBlob) and self.blob is not None and self.blob != asset_blob:
            return True

        if (
            isinstance(zarr_archive, ZarrArchive)
            and self.zarr is not None
            and self.zarr != zarr_archive
        ):
            return True

        if isinstance(zarr_archive, EmbargoedZarrArchive):
            raise NotImplementedError

        if self.path != path:
            return True

<<<<<<< HEAD
        return self.metadata != metadata
=======
        if self.metadata != metadata:  # noqa: SIM103
            return True

        return False
>>>>>>> 1f1bc051

    @staticmethod
    def dandi_asset_id(asset_id: str | uuid.UUID):
        return f'dandiasset:{asset_id}'

    @property
    def full_metadata(self):
        download_url = settings.DANDI_API_URL + reverse(
            'asset-download',
            kwargs={'asset_id': str(self.asset_id)},
        )
        metadata = {
            **self.metadata,
            'id': self.dandi_asset_id(self.asset_id),
            'path': self.path,
            'identifier': str(self.asset_id),
            'contentUrl': [download_url, self.s3_url],
            'contentSize': self.size,
            'digest': self.digest,
        }
        schema_version = metadata['schemaVersion']
        metadata['@context'] = (
            'https://raw.githubusercontent.com/dandi/schema/master/releases/'
            f'{schema_version}/context.json'
        )
        if self.is_zarr:
            metadata['encodingFormat'] = 'application/x-zarr'
        return metadata

    def published_metadata(self):
        """Generate the metadata of this asset as if it were being published."""
        now = datetime.datetime.now(datetime.UTC)
        # Inject the publishedBy and datePublished fields
        return {
            **self.full_metadata,
            'publishedBy': self.published_by(now),
            'datePublished': now.isoformat(),
        }

    @classmethod
    def strip_metadata(cls, metadata):
        """Strip away computed fields from a metadata dict."""
        return {key: metadata[key] for key in metadata if key not in ASSET_COMPUTED_FIELDS}

    def __str__(self) -> str:
        return self.path

    @classmethod
    def total_size(cls):
        from dandiapi.zarr.models import ZarrArchive

        return sum(
            cls.objects.filter(assets__versions__isnull=False)
            .distinct()
            .aggregate(size=models.Sum('size'))['size']
            or 0
            for cls in (AssetBlob, ZarrArchive)
            # adding of Zarrs to embargoed dandisets is not supported
            # so no point of adding EmbargoedZarr here since would also result in error
            # TODO: add EmbagoedZarr whenever supported
        )<|MERGE_RESOLUTION|>--- conflicted
+++ resolved
@@ -218,14 +218,10 @@
         if self.path != path:
             return True
 
-<<<<<<< HEAD
-        return self.metadata != metadata
-=======
         if self.metadata != metadata:  # noqa: SIM103
             return True
 
         return False
->>>>>>> 1f1bc051
 
     @staticmethod
     def dandi_asset_id(asset_id: str | uuid.UUID):
