--- conflicted
+++ resolved
@@ -225,12 +225,8 @@
         zarr.save(update_fields=['status', 'checksum'])
 
         # Save all assets that reference this zarr, so their metadata is updated
-<<<<<<< HEAD
         zarr.save(update_fields=['size', 'file_count'])
-        for asset in zarr.assets.all().iterator():
-=======
         for asset in zarr.assets.iterator():
->>>>>>> 3b4edbef
             asset.save()
 
 
