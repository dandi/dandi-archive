from datetime import datetime

from django.conf import settings
from django.contrib.auth.models import User
from guardian.shortcuts import assign_perm
import pytest

from dandiapi.api import tasks
from dandiapi.api.models import Asset, Version

from .fuzzy import TIMESTAMP_RE, URN_RE, UTC_ISO_TIMESTAMP_RE, VERSION_ID_RE


@pytest.mark.django_db
def test_version_make_version_nosave(dandiset):
    # Without saving, the output should be reproducible
    version_str_1 = Version.make_version(dandiset)
    version_str_2 = Version.make_version(dandiset)
    assert version_str_1 == version_str_2
    assert version_str_1 == VERSION_ID_RE


@pytest.mark.django_db
def test_version_make_version_save(mocker, dandiset, published_version_factory):
    # Given an existing version at the current time, a different one should be allocated
    make_version_spy = mocker.spy(Version, 'make_version')
    version_1 = published_version_factory(dandiset=dandiset)
    make_version_spy.assert_called_once()

    version_str_2 = Version.make_version(dandiset)
    assert version_1.version != version_str_2


@pytest.mark.django_db
def test_draft_version_metadata_computed(draft_version: Version):
    original_metadata = {'schemaVersion': settings.DANDI_SCHEMA_VERSION}
    draft_version.metadata = original_metadata

    # Save the version to add computed properties to the metadata
    draft_version.save()

    expected_metadata = {
        **original_metadata,
        'manifestLocation': [
            (
                f'https://api.dandiarchive.org/api/dandisets/{draft_version.dandiset.identifier}'
                f'/versions/draft/assets/'
            )
        ],
        'name': draft_version.name,
        'identifier': f'DANDI:{draft_version.dandiset.identifier}',
        'version': draft_version.version,
        'id': f'DANDI:{draft_version.dandiset.identifier}/{draft_version.version}',
        'url': (
            f'https://dandiarchive.org/dandiset/'
            f'{draft_version.dandiset.identifier}/{draft_version.version}'
        ),
<<<<<<< HEAD
        'dateCreated': draft_version.dandiset.created.isoformat(),
        '@context': 'https://raw.githubusercontent.com/dandi/schema/master/releases/0.4.4/context.json',  # noqa: E501
=======
        '@context': f'https://raw.githubusercontent.com/dandi/schema/master/releases/{settings.DANDI_SCHEMA_VERSION}/context.json',  # noqa: E501
>>>>>>> 537524ee
        'assetsSummary': {
            'numberOfBytes': 0,
            'numberOfFiles': 0,
            'schemaKey': 'AssetsSummary',
        },
    }
    expected_metadata['citation'] = draft_version.citation(expected_metadata)

    assert draft_version.metadata == expected_metadata


@pytest.mark.django_db
def test_published_version_metadata_computed(published_version: Version):
    original_metadata = {'schemaVersion': settings.DANDI_SCHEMA_VERSION}
    published_version.metadata = original_metadata

    # Save the version to add computed properties to the metadata
    published_version.save()

    expected_metadata = {
        **original_metadata,
        'manifestLocation': [
            (
                f'http://localhost:9000/test-dandiapi-dandisets/test-prefix/dandisets'
                f'/{published_version.dandiset.identifier}/{published_version.version}/assets.yaml'
            )
        ],
        'name': published_version.name,
        'identifier': f'DANDI:{published_version.dandiset.identifier}',
        'version': published_version.version,
        'id': f'DANDI:{published_version.dandiset.identifier}/{published_version.version}',
        'doi': f'10.80507/dandi.{published_version.dandiset.identifier}/{published_version.version}',  # noqa: E501
        'url': (
            f'https://dandiarchive.org/dandiset/'
            f'{published_version.dandiset.identifier}/{published_version.version}'
        ),
<<<<<<< HEAD
        'dateCreated': published_version.dandiset.created.isoformat(),
        '@context': 'https://raw.githubusercontent.com/dandi/schema/master/releases/0.4.4/context.json',  # noqa: E501
=======
        '@context': f'https://raw.githubusercontent.com/dandi/schema/master/releases/{settings.DANDI_SCHEMA_VERSION}/context.json',  # noqa: E501
>>>>>>> 537524ee
        'assetsSummary': {
            'numberOfBytes': 0,
            'numberOfFiles': 0,
            'schemaKey': 'AssetsSummary',
        },
    }
    expected_metadata['citation'] = published_version.citation(expected_metadata)

    assert published_version.metadata == expected_metadata


@pytest.mark.django_db
def test_version_metadata_citation_draft(draft_version):
    name = draft_version.metadata['name'].rstrip('.')
    year = datetime.now().year
    url = f'https://dandiarchive.org/dandiset/{draft_version.dandiset.identifier}/{draft_version.version}'  # noqa: E501
    assert (
        draft_version.metadata['citation']
        == f'{name} ({year}). (Version {draft_version.version}) [Data set]. DANDI archive. {url}'  # noqa: E501
    )


@pytest.mark.django_db
def test_version_metadata_citation_published(published_version):
    name = published_version.metadata['name'].rstrip('.')
    year = datetime.now().year
    url = f'https://doi.org/{published_version.doi}'
    assert (
        published_version.metadata['citation']
        == f'{name} ({year}). (Version {published_version.version}) [Data set]. DANDI archive. {url}'  # noqa: E501
    )


@pytest.mark.django_db
def test_version_metadata_citation_no_contributors(version):
    version.metadata['contributor'] = []
    version.save()

    name = version.metadata['name'].rstrip('.')
    year = datetime.now().year
    assert version.metadata['citation'].startswith(
        f'{name} ({year}). (Version {version.version}) [Data set]. DANDI archive. '
    )


@pytest.mark.django_db
def test_version_metadata_citation_contributor_not_in_citation(version):
    version.metadata['contributor'] = [
        {'name': 'Jane Doe'},
        {'name': 'John Doe', 'includeInCitation': False},
    ]
    version.save()

    name = version.metadata['name'].rstrip('.')
    year = datetime.now().year
    assert version.metadata['citation'].startswith(
        f'{name} ({year}). (Version {version.version}) [Data set]. DANDI archive. '
    )


@pytest.mark.django_db
def test_version_metadata_citation_contributor(version):
    version.metadata['contributor'] = [{'name': 'Doe, Jane', 'includeInCitation': True}]
    version.save()

    name = version.metadata['name'].rstrip('.')
    year = datetime.now().year
    assert version.metadata['citation'].startswith(
        f'Doe, Jane ({year}) {name} (Version {version.version}) [Data set]. DANDI archive. '
    )


@pytest.mark.django_db
def test_version_metadata_citation_multiple_contributors(version):
    version.metadata['contributor'] = [
        {'name': 'John Doe', 'includeInCitation': True},
        {'name': 'Jane Doe', 'includeInCitation': True},
    ]
    version.save()

    name = version.metadata['name'].rstrip('.')
    year = datetime.now().year
    assert version.metadata['citation'].startswith(
        f'John Doe; Jane Doe ({year}) {name} (Version {version.version}) [Data set]. '
        f'DANDI archive. '
    )


@pytest.mark.django_db
def test_version_metadata_context(version):
    version.metadata['schemaVersion'] = '6.6.6'
    version.save()

    assert version.metadata['@context'] == (
        'https://raw.githubusercontent.com/dandi/schema/master/releases/6.6.6/context.json'
    )


@pytest.mark.django_db
def test_version_metadata_assets_summary_missing(version, asset):
    version.assets.add(asset)

    # Verify that an Asset with no aggregatable metadata doesn't break anything
    version.save()


@pytest.mark.django_db
def test_version_valid_with_valid_asset(version, asset):
    version.assets.add(asset)

    version.status = Version.Status.VALID
    version.save()
    asset.status = Asset.Status.VALID
    asset.save()

    assert version.valid


@pytest.mark.django_db
@pytest.mark.parametrize(
    'status',
    [
        Version.Status.PENDING,
        Version.Status.VALIDATING,
        Version.Status.INVALID,
    ],
)
def test_version_invalid(version, status):
    version.status = status
    version.save()

    assert not version.valid


@pytest.mark.django_db
@pytest.mark.parametrize(
    'status',
    [
        Asset.Status.PENDING,
        Asset.Status.VALIDATING,
        Asset.Status.INVALID,
    ],
)
def test_version_valid_with_invalid_asset(version, asset, status):
    version.assets.add(asset)

    version.status = Version.Status.VALID
    version.save()

    asset.status = status
    asset.save()

    assert not version.valid


@pytest.mark.django_db
def test_version_publish_version(draft_version, asset):
    # Normally the publish endpoint would inject a doi, so we must do it manually
    fake_doi = 'doi'

    draft_version.assets.add(asset)
    draft_version.save()

    publish_version = draft_version.publish_version
    publish_version.doi = fake_doi
    publish_version.save()

    assert publish_version.dandiset == draft_version.dandiset
    assert publish_version.metadata == {
        **draft_version.metadata,
        'publishedBy': {
            'id': URN_RE,
            'name': 'DANDI publish',
            'startDate': UTC_ISO_TIMESTAMP_RE,
            'endDate': UTC_ISO_TIMESTAMP_RE,
            'wasAssociatedWith': [
                {
                    'id': URN_RE,
                    'identifier': 'RRID:SCR_017571',
                    'name': 'DANDI API',
                    # TODO version the API
                    'version': '0.1.0',
                    'schemaKey': 'Software',
                }
            ],
            'schemaKey': 'PublishActivity',
        },
        'dateCreated': UTC_ISO_TIMESTAMP_RE,
        'datePublished': UTC_ISO_TIMESTAMP_RE,
        'manifestLocation': [
            f'http://localhost:9000/test-dandiapi-dandisets/test-prefix/dandisets/'
            f'{publish_version.dandiset.identifier}/{publish_version.version}/assets.yaml',
        ],
        'identifier': f'DANDI:{publish_version.dandiset.identifier}',
        'version': publish_version.version,
        'id': f'DANDI:{publish_version.dandiset.identifier}/{publish_version.version}',
        'url': (
            f'https://dandiarchive.org/dandiset/{publish_version.dandiset.identifier}'
            f'/{publish_version.version}'
        ),
        'citation': publish_version.citation(publish_version.metadata),
        'doi': fake_doi,
        # The published_version cannot have a properly defined assetsSummary yet, since that would
        # require having created rows the Asset-to-Version join table, which is a side affect.
        'assetsSummary': {
            'numberOfBytes': 0,
            'numberOfFiles': 0,
        },
    }


@pytest.mark.django_db
def test_version_rest_list(api_client, version):
    assert api_client.get(f'/api/dandisets/{version.dandiset.identifier}/versions/').data == {
        'count': 1,
        'next': None,
        'previous': None,
        'results': [
            {
                'dandiset': {
                    'identifier': version.dandiset.identifier,
                    'created': TIMESTAMP_RE,
                    'modified': TIMESTAMP_RE,
                    'contact_person': '',
                },
                'version': version.version,
                'name': version.name,
                'created': TIMESTAMP_RE,
                'modified': TIMESTAMP_RE,
                'asset_count': 0,
                'size': 0,
                'status': 'Pending',
            }
        ],
    }


@pytest.mark.django_db
def test_version_rest_retrieve(api_client, version):
    assert (
        api_client.get(
            f'/api/dandisets/{version.dandiset.identifier}/versions/{version.version}/'
        ).data
        == version.metadata
    )


@pytest.mark.django_db
def test_version_rest_info(api_client, version):
    assert api_client.get(
        f'/api/dandisets/{version.dandiset.identifier}/versions/{version.version}/info/'
    ).data == {
        'dandiset': {
            'identifier': version.dandiset.identifier,
            'created': TIMESTAMP_RE,
            'modified': TIMESTAMP_RE,
            'contact_person': '',
        },
        'version': version.version,
        'name': version.name,
        'created': TIMESTAMP_RE,
        'modified': TIMESTAMP_RE,
        'asset_count': 0,
        'metadata': version.metadata,
        'size': version.size,
        'status': 'Pending',
        'asset_validation_errors': [],
        'version_validation_errors': [],
        'contact_person': '',
    }


@pytest.mark.django_db
@pytest.mark.parametrize(
    'asset_status,expected_validation_error',
    [
        (
            Asset.Status.PENDING,
            [{'field': '', 'message': 'asset is currently being validated, please wait.'}],
        ),
        (
            Asset.Status.VALIDATING,
            [{'field': '', 'message': 'asset is currently being validated, please wait.'}],
        ),
        (Asset.Status.VALID, []),
        (Asset.Status.INVALID, []),
    ],
)
def test_version_rest_info_with_asset(
    api_client,
    draft_version_factory,
    asset_factory,
    asset_status: Asset.Status,
    expected_validation_error: str,
):
    version = draft_version_factory(status=Version.Status.VALID)
    asset = asset_factory(status=asset_status)
    version.assets.add(asset)

    # These validation error types should have the asset path prepended to them:
    if asset_status == Asset.Status.PENDING or asset_status == Asset.Status.VALIDATING:
        expected_validation_error[0]['field'] = asset.path

    assert api_client.get(
        f'/api/dandisets/{version.dandiset.identifier}/versions/{version.version}/info/'
    ).data == {
        'dandiset': {
            'identifier': version.dandiset.identifier,
            'created': TIMESTAMP_RE,
            'modified': TIMESTAMP_RE,
            'contact_person': '',
        },
        'version': version.version,
        'name': version.name,
        'created': TIMESTAMP_RE,
        'modified': TIMESTAMP_RE,
        'asset_count': 1,
        'metadata': version.metadata,
        'size': version.size,
        'status': 'Valid' if asset_status == Asset.Status.VALID else 'Invalid',
        'asset_validation_errors': expected_validation_error,
        'version_validation_errors': [],
        'contact_person': '',
    }


@pytest.mark.django_db
def test_version_rest_update(api_client, user, draft_version):
    assign_perm('owner', user, draft_version.dandiset)
    api_client.force_authenticate(user=user)

    new_name = 'A unique and special name!'
    new_metadata = {
        'foo': 'bar',
        'num': 123,
        'list': ['a', 'b', 'c'],
        # This should be stripped out
        'dateCreated': 'foobar',
    }
    year = datetime.now().year
    url = f'https://dandiarchive.org/dandiset/{draft_version.dandiset.identifier}/draft'
    saved_metadata = {
        **new_metadata,
        'manifestLocation': [
            (
                f'https://api.dandiarchive.org/api/dandisets/{draft_version.dandiset.identifier}'
                f'/versions/draft/assets/'
            )
        ],
        'name': new_name,
        'identifier': f'DANDI:{draft_version.dandiset.identifier}',
        'id': f'DANDI:{draft_version.dandiset.identifier}/draft',
        'version': 'draft',
        'url': url,
        'dateCreated': UTC_ISO_TIMESTAMP_RE,
        'citation': f'{new_name} ({year}). (Version draft) [Data set]. DANDI archive. {url}',
        'assetsSummary': {
            'numberOfBytes': 0,
            'numberOfFiles': 0,
            'schemaKey': 'AssetsSummary',
        },
    }

    assert api_client.put(
        f'/api/dandisets/{draft_version.dandiset.identifier}/versions/{draft_version.version}/',
        {'metadata': new_metadata, 'name': new_name},
        format='json',
    ).data == {
        'dandiset': {
            'identifier': draft_version.dandiset.identifier,
            'created': TIMESTAMP_RE,
            'modified': TIMESTAMP_RE,
            'contact_person': '',
        },
        'version': draft_version.version,
        'name': new_name,
        'created': TIMESTAMP_RE,
        'modified': TIMESTAMP_RE,
        'asset_count': draft_version.asset_count,
        'metadata': saved_metadata,
        'size': draft_version.size,
        'status': 'Pending',
        'asset_validation_errors': [],
        'version_validation_errors': [],
        'contact_person': '',
    }

    # The version modified date should be updated
    start_time = draft_version.modified
    draft_version.refresh_from_db()
    end_time = draft_version.modified
    assert start_time < end_time

    assert draft_version.metadata == saved_metadata
    assert draft_version.name == new_name


@pytest.mark.django_db
def test_version_rest_update_large(api_client, user, draft_version):
    assign_perm('owner', user, draft_version.dandiset)
    api_client.force_authenticate(user=user)

    new_name = 'A unique and special name!'
    new_metadata = {
        'foo': 'bar',
        'num': 123,
        'list': ['a', 'b', 'c'],
        'very_large': 'words' * 10,
    }
    year = datetime.now().year
    url = f'https://dandiarchive.org/dandiset/{draft_version.dandiset.identifier}/draft'
    saved_metadata = {
        **new_metadata,
        'manifestLocation': [
            (
                f'https://api.dandiarchive.org/api/dandisets/{draft_version.dandiset.identifier}'
                f'/versions/draft/assets/'
            )
        ],
        'name': new_name,
        'identifier': f'DANDI:{draft_version.dandiset.identifier}',
        'id': f'DANDI:{draft_version.dandiset.identifier}/draft',
        'version': 'draft',
        'url': url,
        'dateCreated': UTC_ISO_TIMESTAMP_RE,
        'citation': f'{new_name} ({year}). (Version draft) [Data set]. DANDI archive. {url}',
        'assetsSummary': {
            'numberOfBytes': 0,
            'numberOfFiles': 0,
            'schemaKey': 'AssetsSummary',
        },
    }

    assert api_client.put(
        f'/api/dandisets/{draft_version.dandiset.identifier}/versions/{draft_version.version}/',
        {'metadata': new_metadata, 'name': new_name},
        format='json',
    ).data == {
        'dandiset': {
            'identifier': draft_version.dandiset.identifier,
            'created': TIMESTAMP_RE,
            'modified': TIMESTAMP_RE,
            'contact_person': '',
        },
        'version': draft_version.version,
        'name': new_name,
        'created': TIMESTAMP_RE,
        'modified': TIMESTAMP_RE,
        'asset_count': draft_version.asset_count,
        'metadata': saved_metadata,
        'size': draft_version.size,
        'status': 'Pending',
        'asset_validation_errors': [],
        'version_validation_errors': [],
        'contact_person': '',
    }

    draft_version.refresh_from_db()
    assert draft_version.metadata == saved_metadata
    assert draft_version.name == new_name


@pytest.mark.django_db
def test_version_rest_update_published_version(api_client, user, published_version):
    assign_perm('owner', user, published_version.dandiset)
    api_client.force_authenticate(user=user)

    new_name = 'A unique and special name!'
    new_metadata = {'foo': 'bar', 'num': 123, 'list': ['a', 'b', 'c']}

    resp = api_client.put(
        f'/api/dandisets/{published_version.dandiset.identifier}'
        f'/versions/{published_version.version}/',
        {'metadata': new_metadata, 'name': new_name},
        format='json',
    )
    assert resp.status_code == 405
    assert resp.data == 'Only draft versions can be modified.'


@pytest.mark.django_db
def test_version_rest_update_not_an_owner(api_client, user, version):
    api_client.force_authenticate(user=user)

    new_name = 'A unique and special name!'
    new_metadata = {'foo': 'bar', 'num': 123, 'list': ['a', 'b', 'c']}

    assert (
        api_client.put(
            f'/api/dandisets/{version.dandiset.identifier}/versions/{version.version}/',
            {'metadata': new_metadata, 'name': new_name},
            format='json',
        ).status_code
        == 403
    )


@pytest.mark.django_db
def test_version_rest_publish(api_client, user: User, draft_version: Version, asset: Asset):
    assign_perm('owner', user, draft_version.dandiset)
    api_client.force_authenticate(user=user)
    draft_version.assets.add(asset)

    # Validate the metadata to mark the version and asset as `VALID`
    tasks.validate_version_metadata(draft_version.id)
    tasks.validate_asset_metadata(asset.id)
    draft_version.refresh_from_db()
    assert draft_version.valid

    resp = api_client.post(
        f'/api/dandisets/{draft_version.dandiset.identifier}'
        f'/versions/{draft_version.version}/publish/'
    )
    assert resp.data == {
        'dandiset': {
            'identifier': draft_version.dandiset.identifier,
            'created': TIMESTAMP_RE,
            'modified': TIMESTAMP_RE,
            'contact_person': '',
        },
        'version': VERSION_ID_RE,
        'name': draft_version.name,
        'created': TIMESTAMP_RE,
        'modified': TIMESTAMP_RE,
        'asset_count': 1,
        'size': draft_version.size,
        'status': 'Valid',
    }
    published_version = Version.objects.get(version=resp.data['version'])
    assert published_version
    assert draft_version.dandiset.versions.count() == 2

    published_asset: Asset = published_version.assets.get()
    assert published_asset.published
    # The asset should be the same after publishing
    assert asset.asset_id == published_asset.asset_id

    assert published_version.metadata == {
        **draft_version.metadata,
        'publishedBy': {
            'id': URN_RE,
            'name': 'DANDI publish',
            'startDate': UTC_ISO_TIMESTAMP_RE,
            'endDate': UTC_ISO_TIMESTAMP_RE,
            'wasAssociatedWith': [
                {
                    'id': URN_RE,
                    'identifier': 'RRID:SCR_017571',
                    'name': 'DANDI API',
                    # TODO version the API
                    'version': '0.1.0',
                    'schemaKey': 'Software',
                }
            ],
            'schemaKey': 'PublishActivity',
        },
        'datePublished': UTC_ISO_TIMESTAMP_RE,
        'manifestLocation': [
            f'http://localhost:9000/test-dandiapi-dandisets/test-prefix/dandisets/'
            f'{draft_version.dandiset.identifier}/{published_version.version}/assets.yaml',
        ],
        'identifier': f'DANDI:{draft_version.dandiset.identifier}',
        'version': published_version.version,
        'id': f'DANDI:{draft_version.dandiset.identifier}/{published_version.version}',
        'url': (
            f'https://dandiarchive.org/dandiset/{draft_version.dandiset.identifier}'
            f'/{published_version.version}'
        ),
        'citation': published_version.citation(published_version.metadata),
        'doi': f'10.80507/dandi.{draft_version.dandiset.identifier}/{published_version.version}',
        # Once the assets are linked, assetsSummary should be computed properly
        'assetsSummary': {
            'schemaKey': 'AssetsSummary',
            'numberOfBytes': 100,
            'numberOfFiles': 1,
            'dataStandard': [
                {
                    'schemaKey': 'StandardsType',
                    'identifier': 'RRID:SCR_015242',
                    'name': 'Neurodata Without Borders (NWB)',
                }
            ],
            'approach': [],
            'measurementTechnique': [],
            'variableMeasured': [],
            'species': [],
        },
    }

    draft_version.refresh_from_db()
    assert draft_version.status == Version.Status.PUBLISHED
    assert not draft_version.valid


@pytest.mark.django_db
def test_version_rest_publish_assets(
    api_client,
    user: User,
    draft_version: Version,
    draft_asset_factory,
    published_asset_factory,
):
    assign_perm('owner', user, draft_version.dandiset)
    api_client.force_authenticate(user=user)

    old_draft_asset: Asset = draft_asset_factory()
    old_published_asset: Asset = published_asset_factory()
    old_published_asset.publish()
    old_published_asset.save()
    assert not old_draft_asset.published
    assert old_published_asset.published
    draft_version.assets.add(old_draft_asset)
    draft_version.assets.add(old_published_asset)

    # Validate the metadata to mark the assets and version as `VALID`
    tasks.validate_asset_metadata(old_draft_asset.id)
    tasks.validate_asset_metadata(old_published_asset.id)
    tasks.validate_version_metadata(draft_version.id)
    draft_version.refresh_from_db()
    assert draft_version.valid

    resp = api_client.post(
        f'/api/dandisets/{draft_version.dandiset.identifier}'
        f'/versions/{draft_version.version}/publish/'
    )
    assert resp.status_code == 200
    published_version = Version.objects.get(version=resp.data['version'])

    assert published_version.assets.count() == 2
    new_draft_asset: Asset = published_version.assets.get(asset_id=old_draft_asset.asset_id)
    new_published_asset: Asset = published_version.assets.get(asset_id=old_published_asset.asset_id)

    # The former draft asset should have been modified into a published asset
    assert new_draft_asset.published
    assert new_draft_asset.asset_id == old_draft_asset.asset_id
    assert new_draft_asset.path == old_draft_asset.path
    assert new_draft_asset.blob == old_draft_asset.blob
    assert new_draft_asset.metadata == {
        **old_draft_asset.metadata,
        'datePublished': UTC_ISO_TIMESTAMP_RE,
        'publishedBy': {
            'id': URN_RE,
            'name': 'DANDI publish',
            'startDate': UTC_ISO_TIMESTAMP_RE,
            # TODO endDate needs to be defined before publish is complete
            'endDate': UTC_ISO_TIMESTAMP_RE,
            'wasAssociatedWith': [
                {
                    'id': URN_RE,
                    'identifier': 'RRID:SCR_017571',
                    'name': 'DANDI API',
                    'version': '0.1.0',
                    'schemaKey': 'Software',
                }
            ],
            'schemaKey': 'PublishActivity',
        },
    }

    # The published_asset should be completely unchanged
    assert new_published_asset.published
    assert new_published_asset.asset_id == old_published_asset.asset_id
    assert new_published_asset.path == old_published_asset.path
    assert new_published_asset.blob == old_published_asset.blob
    assert new_published_asset.metadata == old_published_asset.metadata


@pytest.mark.django_db
def test_version_rest_publish_not_an_owner(api_client, user, version, asset):
    api_client.force_authenticate(user=user)
    version.assets.add(asset)

    resp = api_client.post(
        f'/api/dandisets/{version.dandiset.identifier}/versions/{version.version}/publish/'
    )
    assert resp.status_code == 403


@pytest.mark.django_db
def test_version_rest_publish_not_a_draft(api_client, user, published_version, asset):
    assign_perm('owner', user, published_version.dandiset)
    api_client.force_authenticate(user=user)
    published_version.assets.add(asset)

    resp = api_client.post(
        f'/api/dandisets/{published_version.dandiset.identifier}'
        f'/versions/{published_version.version}/publish/'
    )
    assert resp.status_code == 405


@pytest.mark.django_db
@pytest.mark.parametrize(
    'status',
    [
        Version.Status.PENDING,
        Version.Status.VALIDATING,
        Version.Status.INVALID,
    ],
)
def test_version_rest_publish_invalid_metadata(api_client, user, draft_version, asset, status):
    assign_perm('owner', user, draft_version.dandiset)
    api_client.force_authenticate(user=user)
    draft_version.assets.add(asset)

    draft_version.status = status
    draft_version.save()

    resp = api_client.post(
        f'/api/dandisets/{draft_version.dandiset.identifier}'
        f'/versions/{draft_version.version}/publish/'
    )
    assert resp.status_code == 400
    assert resp.data == 'Dandiset metadata or asset metadata is not valid'


@pytest.mark.django_db
def test_version_rest_delete_published_not_admin(api_client, user, published_version):
    assign_perm('owner', user, published_version.dandiset)
    api_client.force_authenticate(user=user)
    response = api_client.delete(
        f'/api/dandisets/{published_version.dandiset.identifier}'
        f'/versions/{published_version.version}/'
    )
    assert response.status_code == 403
    assert response.data == 'Cannot delete published versions'
    assert published_version in Version.objects.all()


@pytest.mark.django_db
def test_version_rest_delete_published_admin(api_client, admin_user, published_version):
    api_client.force_authenticate(user=admin_user)
    response = api_client.delete(
        f'/api/dandisets/{published_version.dandiset.identifier}'
        f'/versions/{published_version.version}/'
    )
    assert response.status_code == 204
    assert not Version.objects.all()


@pytest.mark.django_db
def test_version_rest_delete_draft_not_admin(api_client, user, draft_version):
    assign_perm('owner', user, draft_version.dandiset)
    api_client.force_authenticate(user=user)
    response = api_client.delete(
        f'/api/dandisets/{draft_version.dandiset.identifier}/versions/{draft_version.version}/'
    )
    assert response.status_code == 403
    assert response.data == 'Cannot delete draft versions'
    assert draft_version in Version.objects.all()


@pytest.mark.django_db
def test_version_rest_delete_draft_admin(api_client, admin_user, draft_version):
    api_client.force_authenticate(user=admin_user)
    response = api_client.delete(
        f'/api/dandisets/{draft_version.dandiset.identifier}/versions/{draft_version.version}/'
    )
    assert response.status_code == 403
    assert response.data == 'Cannot delete draft versions'
    assert draft_version in Version.objects.all()<|MERGE_RESOLUTION|>--- conflicted
+++ resolved
@@ -55,12 +55,8 @@
             f'https://dandiarchive.org/dandiset/'
             f'{draft_version.dandiset.identifier}/{draft_version.version}'
         ),
-<<<<<<< HEAD
         'dateCreated': draft_version.dandiset.created.isoformat(),
-        '@context': 'https://raw.githubusercontent.com/dandi/schema/master/releases/0.4.4/context.json',  # noqa: E501
-=======
         '@context': f'https://raw.githubusercontent.com/dandi/schema/master/releases/{settings.DANDI_SCHEMA_VERSION}/context.json',  # noqa: E501
->>>>>>> 537524ee
         'assetsSummary': {
             'numberOfBytes': 0,
             'numberOfFiles': 0,
@@ -97,12 +93,8 @@
             f'https://dandiarchive.org/dandiset/'
             f'{published_version.dandiset.identifier}/{published_version.version}'
         ),
-<<<<<<< HEAD
         'dateCreated': published_version.dandiset.created.isoformat(),
-        '@context': 'https://raw.githubusercontent.com/dandi/schema/master/releases/0.4.4/context.json',  # noqa: E501
-=======
         '@context': f'https://raw.githubusercontent.com/dandi/schema/master/releases/{settings.DANDI_SCHEMA_VERSION}/context.json',  # noqa: E501
->>>>>>> 537524ee
         'assetsSummary': {
             'numberOfBytes': 0,
             'numberOfFiles': 0,
