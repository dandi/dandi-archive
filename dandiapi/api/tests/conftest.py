from typing import TYPE_CHECKING

from botocore.exceptions import ClientError
from django.conf import settings
from django.core.files.storage import Storage
from minio import Minio
from minio_storage.storage import MinioStorage
import pytest
from pytest_factoryboy import register
from rest_framework.test import APIClient
from storages.backends.s3boto3 import S3Boto3Storage

from .factories import (
    AssetBlobFactory,
    DandisetFactory,
    DraftAssetFactory,
    DraftVersionFactory,
    EmbargoedAssetBlobFactory,
<<<<<<< HEAD
    EmbargoedUploadFactory,
=======
>>>>>>> a78cc7ad
    PublishedAssetFactory,
    PublishedVersionFactory,
    SocialAccountFactory,
    UploadFactory,
    UserFactory,
    ZarrArchiveFactory,
    ZarrUploadFileFactory,
)

if TYPE_CHECKING:
    # mypy_boto3_s3 only provides types
    import mypy_boto3_s3 as s3


register(PublishedAssetFactory, _name='published_asset')
register(DraftAssetFactory, _name='draft_asset')
register(AssetBlobFactory)
register(EmbargoedAssetBlobFactory)
register(DandisetFactory)
register(EmbargoedAssetBlobFactory)
register(EmbargoedUploadFactory)
register(PublishedVersionFactory, _name='published_version')
register(DraftVersionFactory, _name='draft_version')
# registering DraftVersionFactory after PublishedVersionFactory means
# the fixture `version` will always be a draft
register(UserFactory)
register(SocialAccountFactory)
register(UploadFactory)
register(ZarrArchiveFactory)
register(ZarrUploadFileFactory)


@pytest.fixture
def user(user_factory):
    """Override the default `user` fixture to use our `UserFactory` so `UserMetadata` works."""
    return user_factory()


@pytest.fixture(params=[DraftAssetFactory, PublishedAssetFactory], ids=['draft', 'published'])
def asset_factory(request):
    return request.param


@pytest.fixture
def asset(asset_factory):
    return asset_factory()


@pytest.fixture(params=[DraftVersionFactory, PublishedVersionFactory], ids=['draft', 'published'])
def version(request):
    return request.param()


@pytest.fixture
def api_client() -> APIClient:
    return APIClient()


@pytest.fixture
def authenticated_api_client(user) -> APIClient:
    client = APIClient()
    client.force_authenticate(user=user)
    return client


# storage fixtures are copied from django-s3-file-field test fixtures


def s3boto3_storage_factory() -> 'S3Boto3Storage':
    storage = S3Boto3Storage(
        access_key=settings.MINIO_STORAGE_ACCESS_KEY,
        secret_key=settings.MINIO_STORAGE_SECRET_KEY,
        region_name='test-region',
        bucket_name=settings.DANDI_DANDISETS_BUCKET_NAME,
        # For testing, connect to a local Minio instance
        endpoint_url=(
            f'{"https" if settings.MINIO_STORAGE_USE_HTTPS else "http"}:'
            f'//{settings.MINIO_STORAGE_ENDPOINT}'
        ),
    )

    resource: s3.ServiceResource = storage.connection
    client: s3.Client = resource.meta.client
    try:
        client.head_bucket(Bucket=settings.MINIO_STORAGE_MEDIA_BUCKET_NAME)
    except ClientError:
        client.create_bucket(Bucket=settings.MINIO_STORAGE_MEDIA_BUCKET_NAME)

    return storage


def minio_storage_factory() -> MinioStorage:
    return MinioStorage(
        minio_client=Minio(
            endpoint=settings.MINIO_STORAGE_ENDPOINT,
            secure=settings.MINIO_STORAGE_USE_HTTPS,
            access_key=settings.MINIO_STORAGE_ACCESS_KEY,
            secret_key=settings.MINIO_STORAGE_SECRET_KEY,
            # Don't use s3_connection_params.region, let Minio set its own value internally
        ),
        bucket_name=settings.DANDI_DANDISETS_BUCKET_NAME,
        auto_create_bucket=True,
        presign_urls=True,
        # For testing, connect to a local Minio instance
        base_url=(
            f'{"https" if settings.MINIO_STORAGE_USE_HTTPS else "http"}:'
            f'//{settings.MINIO_STORAGE_ENDPOINT}'
            f'/{settings.DANDI_DANDISETS_BUCKET_NAME}'
        ),
    )


@pytest.fixture
def s3boto3_storage() -> 'S3Boto3Storage':
    return s3boto3_storage_factory()


@pytest.fixture
def minio_storage() -> MinioStorage:
    return minio_storage_factory()


@pytest.fixture(params=[s3boto3_storage_factory, minio_storage_factory], ids=['s3boto3', 'minio'])
def storage(request) -> Storage:
    storage_factory = request.param
    return storage_factory()<|MERGE_RESOLUTION|>--- conflicted
+++ resolved
@@ -16,10 +16,7 @@
     DraftAssetFactory,
     DraftVersionFactory,
     EmbargoedAssetBlobFactory,
-<<<<<<< HEAD
     EmbargoedUploadFactory,
-=======
->>>>>>> a78cc7ad
     PublishedAssetFactory,
     PublishedVersionFactory,
     SocialAccountFactory,
