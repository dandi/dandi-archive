--- conflicted
+++ resolved
@@ -33,7 +33,6 @@
 
 
 @pytest.mark.django_db
-<<<<<<< HEAD
 def test_asset_s3_url(asset_blob):
     signed_url = asset_blob.blob.url
     s3_url = asset_blob.s3_url
@@ -70,7 +69,9 @@
         'identifier': str(published_asset.asset_id),
         'contentUrl': [HTTP_URL_RE, HTTP_URL_RE],
     }
-=======
+
+
+@pytest.mark.django_db
 def test_asset_total_size(draft_version_factory, asset_factory, asset_blob_factory):
     # This asset blob should only be counted once,
     # despite belonging to multiple assets and multiple versions.
@@ -89,7 +90,6 @@
     asset_factory()
 
     assert Asset.total_size() == asset_blob.size
->>>>>>> 9bf9d7ff
 
 
 # API Tests
