--- conflicted
+++ resolved
@@ -19,11 +19,8 @@
     UserMetadata,
     Version,
 )
-<<<<<<< HEAD
+from dandiapi.api.services.dandiset import star_dandiset
 from dandiapi.api.services.metadata import get_default_license
-=======
-from dandiapi.api.services.dandiset import star_dandiset
->>>>>>> 26bbd0b8
 from dandiapi.api.services.permissions.dandiset import add_dandiset_owner
 
 
