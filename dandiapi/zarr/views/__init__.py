from __future__ import annotations

import logging
from pathlib import Path

from django.db import IntegrityError, transaction
from django.db.models import Exists, OuterRef
from django.db.models.query import QuerySet
from django.http import HttpResponseRedirect
from drf_yasg.utils import no_body, swagger_auto_schema
from rest_framework import serializers, status
from rest_framework.decorators import action
from rest_framework.exceptions import PermissionDenied, ValidationError
from rest_framework.generics import get_object_or_404
from rest_framework.response import Response
from rest_framework.utils.urls import replace_query_param
from rest_framework.viewsets import ReadOnlyModelViewSet

from dandiapi.api.models.dandiset import Dandiset
from dandiapi.api.storage import get_boto_client
from dandiapi.api.views.common import DandiPagination
from dandiapi.zarr.models import ZarrArchive, ZarrArchiveStatus, ZarrUploadFile
from dandiapi.zarr.tasks import cancel_zarr_upload, ingest_zarr_archive

logger = logging.getLogger(__name__)


class ZarrUploadFileSerializer(serializers.Serializer):
    class Meta:
        model = ZarrUploadFile
        fields = [
            'blob',
            'etag',
        ]


class ZarrUploadFileRequestSerializer(serializers.Serializer):
    class Meta:
        model = ZarrUploadFile
        fields = [
            'path',
            'etag',
        ]

    path = serializers.CharField()
    etag = serializers.CharField()


class ZarrUploadBatchSerializer(serializers.Serializer):
    class Meta:
        model = ZarrUploadFile
        fields = [
            'path',
            'upload_url',
        ]

    path = serializers.CharField()
    upload_url = serializers.URLField()


class ZarrDeleteFileRequestSerializer(serializers.Serializer):
    path = serializers.CharField()


class ZarrSerializer(serializers.ModelSerializer):
    class Meta:
        model = ZarrArchive
        read_only_fields = [
            'zarr_id',
            'status',
            'checksum',
            'upload_in_progress',
            'file_count',
            'size',
        ]
        fields = ['name', 'dandiset', *read_only_fields]

    dandiset = serializers.RegexField(f'^{Dandiset.IDENTIFIER_REGEX}$')


class ZarrListSerializer(serializers.ModelSerializer):
    class Meta:
        model = ZarrArchive
        read_only_fields = [
            'zarr_id',
            'status',
            'checksum',
            'upload_in_progress',
            'file_count',
            'size',
        ]
        fields = ['name', 'dandiset', *read_only_fields]

    dandiset = serializers.RegexField(f'^{Dandiset.IDENTIFIER_REGEX}$')
    upload_in_progress = serializers.BooleanField(source='uploads_exist')


<<<<<<< HEAD
class ZarrExploreQuerySerializer(serializers.Serializer):
    after = serializers.CharField(default='')
    prefix = serializers.CharField(default='')
    limit = serializers.IntegerField(default=1000)
    download = serializers.BooleanField(default=False)
=======
class ZarrExploreInputSerializer(serializers.Serializer):
    after = serializers.CharField(default='')
    prefix = serializers.CharField(default='')
    limit = serializers.IntegerField(min_value=0, max_value=1000, default=1000)
    download = serializers.BooleanField(default=False)


class ZarrExploreOutputSerializer(serializers.Serializer):
    class ResultsSerializer(serializers.Serializer):
        Key = serializers.CharField()
        LastModified = serializers.CharField()
        ETag = serializers.CharField()
        Size = serializers.IntegerField(min_value=0)

    next = serializers.CharField(default=None)
    results = serializers.ListField(child=ResultsSerializer())
>>>>>>> 4d5c857c


class ZarrListQuerySerializer(serializers.Serializer):
    dandiset = serializers.RegexField(Dandiset.IDENTIFIER_REGEX, required=False)
    name = serializers.CharField(required=False)


class ZarrViewSet(ReadOnlyModelViewSet):
    serializer_class = ZarrSerializer
    pagination_class = DandiPagination

    queryset = ZarrArchive.objects.select_related('dandiset').order_by('created').all()
    lookup_field = 'zarr_id'
    lookup_value_regex = ZarrArchive.UUID_REGEX

    @swagger_auto_schema(
        query_serializer=ZarrListQuerySerializer(),
        responses={200: ZarrListSerializer(many=True)},
        operation_summary='List zarr archives.',
    )
    def list(self, request, *args, **kwargs):
        query_serializer = ZarrListQuerySerializer(data=self.request.query_params)
        query_serializer.is_valid(raise_exception=True)

        # Add filters from query parameters
        data = query_serializer.validated_data
        queryset: QuerySet[ZarrArchive] = self.get_queryset()
        if 'dandiset' in data:
            queryset = queryset.filter(dandiset=int(data['dandiset'].lstrip('0')))
        if 'name' in data:
            queryset = queryset.filter(name=data['name'])

        # Add active uploads annotation
        queryset = queryset.annotate(
            uploads_exist=Exists(ZarrUploadFile.objects.filter(zarr_archive_id=OuterRef('id')))
        )

        # Final response
        queryset = self.paginate_queryset(queryset)
        serializer = ZarrListSerializer(queryset, many=True)
        return self.get_paginated_response(serializer.data)

    @swagger_auto_schema(
        request_body=ZarrSerializer(),
        responses={200: ZarrSerializer()},
        operation_summary='Create a new zarr archive.',
        operation_description='',
    )
    def create(self, request):
        """Create a new zarr archive."""
        serializer = ZarrSerializer(data=request.data)
        serializer.is_valid(raise_exception=True)

        name = serializer.validated_data['name']
        dandiset = get_object_or_404(
            Dandiset.objects.visible_to(request.user), id=serializer.validated_data['dandiset']
        )
        if not self.request.user.has_perm('owner', dandiset):
            raise PermissionDenied()
        if dandiset.embargo_status != Dandiset.EmbargoStatus.OPEN:
            raise ValidationError('Cannot add zarr to embargoed dandiset')
        zarr_archive: ZarrArchive = ZarrArchive(name=name, dandiset=dandiset)
        try:
            zarr_archive.save()
        except IntegrityError:
            raise ValidationError('Zarr already exists')

        serializer = ZarrSerializer(instance=zarr_archive)
        return Response(serializer.data, status=status.HTTP_200_OK)

    @swagger_auto_schema(
        method='POST',
        request_body=ZarrUploadFileRequestSerializer(many=True),
        responses={
            200: ZarrUploadBatchSerializer(many=True),
            400: ZarrArchive.INGEST_ERROR_MSG,
        },
        operation_summary='Start an upload of files to a zarr archive.',
        operation_description='',
    )
    @action(methods=['POST'], detail=True)
    def upload(self, request, zarr_id):
        """Start an upload of files to a zarr archive."""
        queryset = self.get_queryset().select_for_update(of=['self'])
        with transaction.atomic():
            zarr_archive: ZarrArchive = get_object_or_404(queryset, zarr_id=zarr_id)
            if zarr_archive.status == ZarrArchiveStatus.INGESTING:
                return Response(ZarrArchive.INGEST_ERROR_MSG, status=status.HTTP_400_BAD_REQUEST)

            if not self.request.user.has_perm('owner', zarr_archive.dandiset):
                # The user does not have ownership permission
                raise PermissionDenied()
            logger.info(f'Beginning upload to zarr archive {zarr_archive.zarr_id}')
            serializer = ZarrUploadFileRequestSerializer(data=request.data, many=True)
            serializer.is_valid(raise_exception=True)
            uploads = zarr_archive.begin_upload(serializer.validated_data)

        serializer = ZarrUploadBatchSerializer(instance=uploads, many=True)
        logger.info(
            f'Presigned {len(uploads)} URLs to upload to zarr archive {zarr_archive.zarr_id}'
        )
        return Response(serializer.data, status=status.HTTP_200_OK)

    @swagger_auto_schema(
        method='POST',
        request_body=no_body,
        responses={200: ZarrSerializer(many=True), 400: 'Incomplete or incorrect upload.'},
        operation_summary='Finish an upload of files to a zarr archive.',
        operation_description='',
    )
    @action(methods=['POST'], url_path='upload/complete', detail=True)
    def upload_complete(self, request, zarr_id):
        """Finish an upload of files to a zarr archive."""
        queryset = self.get_queryset().select_for_update(of=['self'])
        with transaction.atomic():
            zarr_archive: ZarrArchive = get_object_or_404(queryset, zarr_id=zarr_id)
            if not self.request.user.has_perm('owner', zarr_archive.dandiset):
                # The user does not have ownership permission
                raise PermissionDenied()
            logger.info(f'Beginning upload completion for zarr archive {zarr_archive.zarr_id}')
            zarr_archive.complete_upload()
            # Save any zarr assets to trigger metadata updates
            for asset in zarr_archive.assets.all():
                asset.save()

        return Response(None, status=status.HTTP_201_CREATED)

    @swagger_auto_schema(
        responses={200: ZarrSerializer(many=True)},
        operation_summary='Cancel an upload of files to a zarr archive.',
        operation_description='',
    )
    @upload.mapping.delete
    def upload_cancel(self, request, zarr_id):
        """Cancel an upload of files to a zarr archive."""
        queryset = self.get_queryset()
        zarr_archive: ZarrArchive = get_object_or_404(queryset, zarr_id=zarr_id)
        if not self.request.user.has_perm('owner', zarr_archive.dandiset):
            raise PermissionDenied()
        if not zarr_archive.upload_in_progress:
            raise ValidationError('No upload to cancel.')
        # Cancelling involves deleting any data uploaded to S3, which involves a batch of S3 API
        # requests. These are done in a task to avoid Heroku request timeouts.
        cancel_zarr_upload.delay(zarr_id)
        return Response(None, status=status.HTTP_204_NO_CONTENT)

    @swagger_auto_schema(
        method='POST',
        request_body=no_body,
        responses={
            # Note: Having proper None results in no documentation in /swagger
            204: 'None - expected normal return without any content',
            400: ZarrArchive.INGEST_ERROR_MSG,
        },
        operation_summary='Ingest a zarr archive, calculating checksums, size and file count.',
        operation_description='',
    )
    @action(methods=['POST'], detail=True)
    def ingest(self, request, zarr_id):
        """Ingest a zarr archive."""
        zarr_archive: ZarrArchive = get_object_or_404(self.get_queryset(), zarr_id=zarr_id)
        if not self.request.user.has_perm('owner', zarr_archive.dandiset):
            # The user does not have ownership permission
            raise PermissionDenied()

        if zarr_archive.status != ZarrArchiveStatus.PENDING:
            return Response(ZarrArchive.INGEST_ERROR_MSG, status=status.HTTP_400_BAD_REQUEST)
        if zarr_archive.upload_in_progress:
            return Response(
                'Upload in progress. Please cancel or complete this existing upload.',
                status=status.HTTP_400_BAD_REQUEST,
            )

        # Dispatch ingestion
        ingest_zarr_archive.delay(zarr_id=zarr_archive.zarr_id)

        return Response(None, status=status.HTTP_204_NO_CONTENT)

    @swagger_auto_schema(
        method='GET',
        responses={
            200: 'Listing of s3 objects',
            302: 'Redirect to an object in S3',
        },
<<<<<<< HEAD
        query_serializer=ZarrExploreQuerySerializer(),
=======
        query_serializer=ZarrExploreInputSerializer(),
>>>>>>> 4d5c857c
    )
    @action(methods=['HEAD', 'GET'], detail=True)
    def files(self, request, zarr_id: str):
        """List files in a zarr archive."""
        zarr_archive = get_object_or_404(ZarrArchive, zarr_id=zarr_id)
<<<<<<< HEAD
        serializer = ZarrExploreQuerySerializer(data=request.query_params)
        serializer.is_valid(raise_exception=True)

        # The root path for this zarr in s3
        base_path = Path(zarr_archive.s3_path(''))

=======
        serializer = ZarrExploreInputSerializer(data=request.query_params)
        serializer.is_valid(raise_exception=True)

        # The root path for this zarr in s3
        base_path = Path(zarr_archive.s3_path(''))

>>>>>>> 4d5c857c
        # Retrieve and join query params
        limit = serializer.validated_data['limit']
        download = serializer.validated_data['download']

        raw_prefix = serializer.validated_data['prefix']
        full_prefix = str(base_path / raw_prefix)

        _after = serializer.validated_data['after']
        after = str(base_path / _after) if _after else ''

        # Handle head request redirects
        if request.method == 'HEAD':
            # We cannot use storage.url because that presigns a GET request.
            # Instead, we need to presign the HEAD request using the storage-appropriate client.
            storage = ZarrUploadFile.blob.field.storage
            url = storage.generate_presigned_head_object_url(full_prefix)
            return HttpResponseRedirect(url)

        # Return a redirect to the file, if requested
        # S3 will 404 if the file does not exist.
        if download:
            return HttpResponseRedirect(
                ZarrUploadFile.blob.field.storage.url(zarr_archive.s3_path(raw_prefix))
            )

        # Retrieve file listing
        client = get_boto_client()
        listing = client.list_objects_v2(
            Bucket=zarr_archive.storage.bucket_name,
            Prefix=full_prefix,
            StartAfter=after,
            MaxKeys=limit,
        )

        # Map/filter listing
        results = [
            {
                'Key': str(Path(obj['Key']).relative_to(base_path)),
                'LastModified': obj['LastModified'],
                'ETag': obj['ETag'].strip('"'),
                'Size': obj['Size'],
            }
            for obj in listing.get('Contents', [])
        ]

<<<<<<< HEAD
        return Response(results)
=======
        # Create next listing if necessary
        next_link = None
        if listing['IsTruncated']:
            url = self.request.build_absolute_uri()
            next_link = replace_query_param(url, 'after', results[-1]['Key'])

        # Construct serializer and return
        return Response(
            ZarrExploreOutputSerializer(
                instance={
                    'next': next_link,
                    'results': results,
                }
            ).data
        )
>>>>>>> 4d5c857c

    @swagger_auto_schema(
        request_body=ZarrDeleteFileRequestSerializer(many=True),
        responses={
            200: ZarrSerializer(many=True),
            400: ZarrArchive.INGEST_ERROR_MSG,
        },
        operation_summary='Delete files from a zarr archive.',
    )
    @files.mapping.delete
    def delete_files(self, request, zarr_id):
        """Delete files from a zarr archive."""
        queryset = self.get_queryset().select_for_update()
        with transaction.atomic():
            zarr_archive: ZarrArchive = get_object_or_404(queryset, zarr_id=zarr_id)
            if zarr_archive.status == ZarrArchiveStatus.INGESTING:
                return Response(ZarrArchive.INGEST_ERROR_MSG, status=status.HTTP_400_BAD_REQUEST)

            if not self.request.user.has_perm('owner', zarr_archive.dandiset):
                # The user does not have ownership permission
                raise PermissionDenied()
            serializer = ZarrDeleteFileRequestSerializer(data=request.data, many=True)
            serializer.is_valid(raise_exception=True)
            paths = [file['path'] for file in serializer.validated_data]
            zarr_archive.delete_files(paths)

            # Save any zarr assets to trigger metadata updates
            for asset in zarr_archive.assets.all():
                asset.save()
        return Response(None, status=status.HTTP_204_NO_CONTENT)<|MERGE_RESOLUTION|>--- conflicted
+++ resolved
@@ -95,13 +95,6 @@
     upload_in_progress = serializers.BooleanField(source='uploads_exist')
 
 
-<<<<<<< HEAD
-class ZarrExploreQuerySerializer(serializers.Serializer):
-    after = serializers.CharField(default='')
-    prefix = serializers.CharField(default='')
-    limit = serializers.IntegerField(default=1000)
-    download = serializers.BooleanField(default=False)
-=======
 class ZarrExploreInputSerializer(serializers.Serializer):
     after = serializers.CharField(default='')
     prefix = serializers.CharField(default='')
@@ -118,7 +111,6 @@
 
     next = serializers.CharField(default=None)
     results = serializers.ListField(child=ResultsSerializer())
->>>>>>> 4d5c857c
 
 
 class ZarrListQuerySerializer(serializers.Serializer):
@@ -303,31 +295,18 @@
             200: 'Listing of s3 objects',
             302: 'Redirect to an object in S3',
         },
-<<<<<<< HEAD
-        query_serializer=ZarrExploreQuerySerializer(),
-=======
         query_serializer=ZarrExploreInputSerializer(),
->>>>>>> 4d5c857c
     )
     @action(methods=['HEAD', 'GET'], detail=True)
     def files(self, request, zarr_id: str):
         """List files in a zarr archive."""
         zarr_archive = get_object_or_404(ZarrArchive, zarr_id=zarr_id)
-<<<<<<< HEAD
-        serializer = ZarrExploreQuerySerializer(data=request.query_params)
+        serializer = ZarrExploreInputSerializer(data=request.query_params)
         serializer.is_valid(raise_exception=True)
 
         # The root path for this zarr in s3
         base_path = Path(zarr_archive.s3_path(''))
 
-=======
-        serializer = ZarrExploreInputSerializer(data=request.query_params)
-        serializer.is_valid(raise_exception=True)
-
-        # The root path for this zarr in s3
-        base_path = Path(zarr_archive.s3_path(''))
-
->>>>>>> 4d5c857c
         # Retrieve and join query params
         limit = serializer.validated_data['limit']
         download = serializer.validated_data['download']
@@ -373,9 +352,6 @@
             for obj in listing.get('Contents', [])
         ]
 
-<<<<<<< HEAD
-        return Response(results)
-=======
         # Create next listing if necessary
         next_link = None
         if listing['IsTruncated']:
@@ -391,7 +367,6 @@
                 }
             ).data
         )
->>>>>>> 4d5c857c
 
     @swagger_auto_schema(
         request_body=ZarrDeleteFileRequestSerializer(many=True),
