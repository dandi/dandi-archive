--- conflicted
+++ resolved
@@ -5,10 +5,6 @@
 
 from dandiapi.api.models.dandiset import Dandiset
 from dandiapi.api.tests.fuzzy import UUID_RE
-<<<<<<< HEAD
-=======
-from dandiapi.zarr.checksums import ZarrChecksumFileUpdater
->>>>>>> 4d5c857c
 from dandiapi.zarr.models import ZarrArchive, ZarrArchiveStatus, ZarrUploadFile
 from dandiapi.zarr.tasks import ingest_zarr_archive
 
@@ -404,48 +400,32 @@
 
     # Check base listing
     resp = api_client.get(f'/api/zarr/{zarr_archive.zarr_id}/files/')
-<<<<<<< HEAD
-    assert [x['Key'] for x in resp.json()] == sorted(files)
-=======
     assert [x['Key'] for x in resp.json()['results']] == sorted(files)
->>>>>>> 4d5c857c
 
     # Check that prefix query param works as expected
     resp = api_client.get(
         f'/api/zarr/{zarr_archive.zarr_id}/files/',
         {'prefix': 'foo/'},
     )
-<<<<<<< HEAD
-    assert [x['Key'] for x in resp.json()] == ['foo/bar/a.txt', 'foo/bar/b.txt', 'foo/baz.txt']
-=======
     assert [x['Key'] for x in resp.json()['results']] == [
         'foo/bar/a.txt',
         'foo/bar/b.txt',
         'foo/baz.txt',
     ]
->>>>>>> 4d5c857c
 
     # Check that prefix and after work together
     resp = api_client.get(
         f'/api/zarr/{zarr_archive.zarr_id}/files/',
         {'prefix': 'foo/', 'after': 'foo/bar/a.txt'},
     )
-<<<<<<< HEAD
-    assert [x['Key'] for x in resp.json()] == ['foo/bar/b.txt', 'foo/baz.txt']
-=======
     assert [x['Key'] for x in resp.json()['results']] == ['foo/bar/b.txt', 'foo/baz.txt']
->>>>>>> 4d5c857c
 
     # Use limit query param
     resp = api_client.get(
         f'/api/zarr/{zarr_archive.zarr_id}/files/',
         {'prefix': 'foo/', 'after': 'foo/bar/a.txt', 'limit': 1},
     )
-<<<<<<< HEAD
-    assert [x['Key'] for x in resp.json()] == ['foo/bar/b.txt']
-=======
     assert [x['Key'] for x in resp.json()['results']] == ['foo/bar/b.txt']
->>>>>>> 4d5c857c
 
     # Check download flag
     resp = api_client.get(
