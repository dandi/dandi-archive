--- conflicted
+++ resolved
@@ -158,16 +158,9 @@
                     )
                     queue.queue_file_update(key=path.parent, checksum=checksum)
 
-<<<<<<< HEAD
-        # If no files were actually yielded, remove all checksum files
-        if empty:
-            clear_checksum_files(zarr)
-        else:
-            # Perform updates
-            SessionZarrChecksumUpdater(zarr_archive=zarr).modify(modifications=queue)
-
-=======
->>>>>>> 9dbf73aa
+        # Perform updates
+        SessionZarrChecksumUpdater(zarr_archive=zarr).modify(modifications=queue)
+
         # Set checksum field to top level checksum, after ingestion completion
         checksum = zarr.get_checksum()
 
