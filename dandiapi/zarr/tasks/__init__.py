from __future__ import annotations

from pathlib import Path

from celery import shared_task
from celery.utils.log import get_task_logger
from dandischema.digests.zarr import EMPTY_CHECKSUM
from django.conf import settings
from django.db import transaction
from django.db.transaction import atomic

from dandiapi.api.asset_paths import add_zarr_paths, delete_zarr_paths
from dandiapi.api.storage import get_boto_client, yield_files
<<<<<<< HEAD
from dandiapi.zarr.checksums import SessionZarrChecksumUpdater, ZarrChecksum
=======
from dandiapi.zarr.checksums import (
    ZarrChecksum,
    ZarrChecksumFileUpdater,
    ZarrChecksumListing,
    ZarrChecksumModification,
    ZarrChecksumModificationQueue,
    ZarrChecksumUpdater,
)
>>>>>>> 78a4762a
from dandiapi.zarr.models import ZarrArchive, ZarrArchiveStatus

logger = get_task_logger(__name__)


def clear_checksum_files(zarr: ZarrArchive):
    """Remove all checksum files."""
    client = get_boto_client()
    bucket = zarr.storage.bucket_name
    prefix = (
        f'{settings.DANDI_DANDISETS_BUCKET_PREFIX}'
        f'{settings.DANDI_ZARR_CHECKSUM_PREFIX_NAME}/{zarr.zarr_id}'
    )

    for files in yield_files(bucket=bucket, prefix=prefix):
        if not files:
            break

        # Handle both versioned and non-versioned buckets
        allowed = {'Key', 'VersionId'}
        objects = [{k: v for k, v in file.items() if k in allowed} for file in files]
        client.delete_objects(Bucket=bucket, Delete={'Objects': objects})


@shared_task(queue='ingest_zarr_archive', time_limit=3600)
def ingest_zarr_archive(
    zarr_id: str,
    no_checksum: bool = False,
    no_size: bool = False,
    no_count: bool = False,
    force: bool = False,
):
    # Ensure zarr is in pending state before proceeding
    with transaction.atomic():
        zarr: ZarrArchive = ZarrArchive.objects.select_for_update().get(zarr_id=zarr_id)
        if not force and zarr.status != ZarrArchiveStatus.PENDING:
            logger.info(f'{ZarrArchive.INGEST_ERROR_MSG}. Exiting...')
            return

        # Set as ingesting
        zarr.status = ZarrArchiveStatus.INGESTING
        zarr.checksum = None
        zarr.save(update_fields=['status', 'checksum'])

    # Zarr is in correct state, lock until ingestion finishes
    with transaction.atomic():
        zarr = ZarrArchive.objects.select_for_update().get(zarr_id=zarr_id)

        # Remove all asset paths associated with this zarr before ingest
        delete_zarr_paths(zarr)

        # Clear any existing checksum files before running ingestion
        clear_checksum_files(zarr)

        # Reset before compute
        if not no_size:
            zarr.size = 0
        if not no_count:
            zarr.file_count = 0

        # Instantiate updater and add files as they come in
        empty = True
        queue = ZarrChecksumModificationQueue()
        print(f'Fetching files for zarr {zarr.zarr_id}...')
        for files in yield_files(bucket=zarr.storage.bucket_name, prefix=zarr.s3_path('')):
            if len(files):
                empty = False

            # Update size and file count
            if not no_size:
                zarr.size += sum(file['Size'] for file in files)
            if not no_count:
                zarr.file_count += len(files)

            # Update checksums
            if not no_checksum:
                for file in files:
                    path = Path(file['Key'].replace(zarr.s3_path(''), ''))
                    checksum = ZarrChecksum(
                        name=path.name,
                        size=file['Size'],
                        digest=file['ETag'].strip('"'),
                    )
                    queue.queue_file_update(key=path.parent, checksum=checksum)

<<<<<<< HEAD
=======
        # If no files were actually yielded, remove all checksum files
        if empty:
            clear_checksum_files(zarr)
        else:
            # Perform updates
            SessionZarrChecksumUpdater(zarr_archive=zarr).modify(modifications=queue)

>>>>>>> 78a4762a
        # Set checksum field to top level checksum, after ingestion completion
        checksum = zarr.get_checksum()

        # Raise an exception if empty and checksum are ever out of sync.
        # The reported checksum should never be None if there are files,
        # and there shouldn't be any files if the checksum is None
        if (checksum is None) != empty:
            raise Exception(
                f'Inconsistency between reported files and computed checksum. Checksum is '
                f'{checksum}, while {"no" if empty else ""} files were found in the zarr.'
            )

        # If checksum is None, that means there were no files, and we should set
        # the checksum to EMPTY_CHECKSUM, as it's still been ingested, it's just empty.
        zarr.checksum = checksum or EMPTY_CHECKSUM
        zarr.status = ZarrArchiveStatus.COMPLETE
        zarr.save(update_fields=['status', 'checksum'])

        # Save all assets that reference this zarr, so their metadata is updated
        zarr.save(update_fields=['size', 'file_count'])
        for asset in zarr.assets.iterator():
            asset.save()

        # Add asset paths after ingest is finished
        add_zarr_paths(zarr)


def ingest_dandiset_zarrs(dandiset_id: int, **kwargs):
    for zarr in ZarrArchive.objects.filter(dandiset__id=dandiset_id):
        ingest_zarr_archive.delay(str(zarr.zarr_id), **kwargs)


@shared_task(soft_time_limit=60)
@atomic
def cancel_zarr_upload(zarr_id: str):
    zarr_archive: ZarrArchive = ZarrArchive.objects.select_for_update().get(zarr_id=zarr_id)
    zarr_archive.cancel_upload()<|MERGE_RESOLUTION|>--- conflicted
+++ resolved
@@ -11,18 +11,7 @@
 
 from dandiapi.api.asset_paths import add_zarr_paths, delete_zarr_paths
 from dandiapi.api.storage import get_boto_client, yield_files
-<<<<<<< HEAD
-from dandiapi.zarr.checksums import SessionZarrChecksumUpdater, ZarrChecksum
-=======
-from dandiapi.zarr.checksums import (
-    ZarrChecksum,
-    ZarrChecksumFileUpdater,
-    ZarrChecksumListing,
-    ZarrChecksumModification,
-    ZarrChecksumModificationQueue,
-    ZarrChecksumUpdater,
-)
->>>>>>> 78a4762a
+from dandiapi.zarr.checksums import ZarrChecksum, ZarrChecksumModificationQueue
 from dandiapi.zarr.models import ZarrArchive, ZarrArchiveStatus
 
 logger = get_task_logger(__name__)
@@ -108,16 +97,6 @@
                     )
                     queue.queue_file_update(key=path.parent, checksum=checksum)
 
-<<<<<<< HEAD
-=======
-        # If no files were actually yielded, remove all checksum files
-        if empty:
-            clear_checksum_files(zarr)
-        else:
-            # Perform updates
-            SessionZarrChecksumUpdater(zarr_archive=zarr).modify(modifications=queue)
-
->>>>>>> 78a4762a
         # Set checksum field to top level checksum, after ingestion completion
         checksum = zarr.get_checksum()
 
