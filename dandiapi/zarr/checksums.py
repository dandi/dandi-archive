--- conflicted
+++ resolved
@@ -3,10 +3,7 @@
 from collections.abc import Mapping
 from contextlib import AbstractContextManager
 from dataclasses import dataclass, field
-<<<<<<< HEAD
 from datetime import datetime
-=======
->>>>>>> 00b93c44
 import heapq
 from pathlib import Path
 import re
