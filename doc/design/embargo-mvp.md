--- conflicted
+++ resolved
@@ -109,12 +109,8 @@
 
   For every `Asset` with an `EmbargoedAssetBlob` in the dandiset, convert the `EmbargoedAssetBlob` into an `AssetBlob` by moving the data from the embargo bucket to the public bucket.
   These could be >5GB, so the [multipart copy API](https://docs.aws.amazon.com/AmazonS3/latest/userguide/CopyingObjectsMPUapi.html) must be used.
-<<<<<<< HEAD
+  The ETag and checksum must remain undisturbed; the only change should be where the data is stored.
   Once finished, the `access` metadata field on the dandiset will be updated to `OpenAccess` and `embargo_status` is set to `OPEN`.
-=======
-  The ETag and checksum must remain undisturbed; the only change should be where the data is stored.
-  Once finished, the `access` metadata field on the dandiset will be updated to `OpenAccess` and `embargo_status` is set to `PUBLIC`.
->>>>>>> ad8ac167
   
   Before copying data, check if an existing `AssetBlob` with the same checksum has been uploaded already (this would have happened after uploading the embargoed data).
   If so, use it instead of copying the `EmbargoedAssetBlob` data.
