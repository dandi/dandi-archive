[build-system]
requires = ["hatchling", "hatch-vcs"]
build-backend = "hatchling.build"

[project]
name = "dandiapi"
requires-python = ">=3.13"
license = "Apache-2.0"
license-files = ["LICENSE", "NOTICE"]
classifiers = ["Private :: Do Not Upload"]
dependencies = [
  "boto3",
  "celery",
  "dandi",  # minimal version is also provided in API /info
  # Pin dandischema to exact version to make explicit which schema version is being used
  "dandischema",  # schema version 0.6.10
  "django[argon2]",
  # Pin to version where this bug is fixed
  # https://codeberg.org/allauth/django-allauth/issues/4072
  "django-allauth",
  "django-auth-style",
  "django-click",
  "django-cors-headers",
  "django-environ",
  "django-extensions",
  "django-filter",
  "django-guardian",
  "django-oauth-toolkit",
  "django-resonant-settings[allauth,celery]",
  "django-resonant-utils",
  "django-stubs-ext",
  # TODO: pin djangorestframework until we figure out what the cause of
  # https://github.com/dandi/dandi-archive/issues/1896 is.
  "djangorestframework",
  "drf-extensions",
  "drf-yasg",
  "fsspec[http]",
  "jsonschema",
  "more_itertools",
  "psycopg[binary]",
  "pyyaml",
  "requests",
  "rich",
  "whitenoise[brotli]",
  "zarr-checksum",
  # Production-only
  "django-s3-file-field[s3]",
  "django-storages[s3]",
  "gunicorn",
  "sentry-sdk[celery,django,pure_eval]",
  # Development-only, but required
<<<<<<< HEAD
=======
  "django-minio-storage",
  "minio",
>>>>>>> 231fa456
  "tqdm",
]
dynamic = ["version"]

[project.optional-dependencies]
development = [
  # Runtime dependencies, only needed with "development" settings
  "django-browser-reload",
  "django-debug-toolbar",
  "ipython",
  "watchdog",
  "werkzeug",
]

[dependency-groups]
dev = [
  # Additional developer tools
  # The "dev" dependency group is installed by default,
  # so use this to install "development" extras by default too
  "dandiapi[development]",
  "pre-commit",
  "tox",
  "tox-uv",
]
lint = [
  "ruff",
]
format = [
  "ruff",
]
type = [
  "mypy",
  "boto3-stubs[s3]",
  "celery-types",
  "django-stubs[compatible-mypy]",
  "djangorestframework-stubs",
]
test = [
  "djangorestframework-yaml",
  "Faker",
  "factory-boy",
  "freezegun",
  "pytest",
  "pytest-cov",
  "pytest-django",
  "pytest-factoryboy",
  # Enable with "pytest --memray ..."
  "pytest-memray",
  "pytest-mock",
  # Enable with "pytest --random-order ..."
  "pytest-random-order",
  # Enable with "pytest --count=... ..."
  "pytest-repeat",
]

[tool.hatch.build]
packages = [
  "dandiapi",
]

[tool.hatch.build.targets.sdist]
only-include = [
  "dandiapi",
  # Also include files needed by Heroku:
  "/manage.py",
  "/uv.lock",
  "/.python-version",
  "/Procfile",
]

[tool.hatch.version]
source = "vcs"
raw-options = {version_scheme = "no-guess-dev"}

[tool.mypy]
ignore_missing_imports = true
show_error_codes = true
disable_error_code = ["attr-defined", "var-annotated"]
follow_imports = "skip" # Don't follow imports into other files. This should be removed once all type errors have been resolved.
exclude = [
    "^dandiapi/api/tests/",
    "^dandiapi/api/views/",
    "^dandiapi/zarr/tests/",
]

# Re-enable these when https://github.com/typeddjango/django-stubs/issues/417 is fixed.
# plugins = ["mypy_django_plugin.main", "mypy_drf_plugin.main"]

# [tool.django-stubs]
# django_settings_module = "dandiapi.settings"

[tool.ruff]
line-length = 100
target-version = "py313"

[tool.ruff.lint]
select = ["ALL"]
ignore = [
  # Incompatible with formatter
  # https://docs.astral.sh/ruff/formatter/#conflicting-lint-rules
  "COM812", # missing-trailing-comma
  "COM819", # prohibited-trailing-comma
  "D206", # indent-with-spaces
  "D300", # triple-single-quotes
  "E111", # indentation-with-invalid-multiple
  "E114", # indentation-with-invalid-multiple-comment
  "E117", # over-indented
  "ISC001", # single-line-implicit-string-concatenation
  "ISC002", # multi-line-implicit-string-concatenation
  "Q", # flake8-quotes
  "W191", # tab-indentation

  "A003", # Class attribute is shadowing a Python builtin
  "ANN", # flake8-annotations
  "ARG001", # Unused function argument
  "ARG002", # Unused method argument
  "D1", # Missing docstring
  "EM101", # Exception must not use a string literal, assign to variable first
  "EM102", # Exception must not use an f-string literal, assign to variable first
  "ERA001", # Found commented-out code
  "FIX", # flake8-fixme
  "TD002", # Missing author in TODO
  "TD003", # Missing issue link on the line following this TODO
  "TRY003", # Avoid specifying long messages outside the exception class

  # Try to fix upstream
  "RUF012", #  Mutable class attributes should be annotated with `typing.ClassVar`

  # Fix in DANDI codebase. PR that will fix this:
  # https://github.com/dandi/dandi-archive/pull/1782
  "PTH119", # TODO: re-enable this when it's fixed
  "PLC0415", # `import` should be at the top-level of a file
]

[tool.ruff.lint.per-file-ignores]
"scripts/**" = [
  "INP001", # File is part of an implicit namespace package
]
"**/settings/**" = [
  "F403", # unable to detect undefined names
  "F405", # may be undefined, or defined from star imports
]
"**/migrations/**" = [
  "N806", # Variable in function should be lowercase
  "RUF012", # Mutable class attributes should be annotated with `typing.ClassVar`
]
"**/management/commands/**" = [
  "INP001", # File is part of an implicit namespace package
]
"**/tests/**" = [
  "DJ007", # Do not use `__all__`
  "DJ008", # Model does not define `__str__` method
  "PLR0913", # Too many arguments to function call
  "PLR2004", # Magic value used in comparison
  "S", # flake8-bandit
  "SLF001", # Private member accessed
]

[tool.ruff.format]
quote-style = "single"

[tool.ruff.lint.flake8-self]
extend-ignore-names = ["_base_manager", "_default_manager",  "_meta"]

[tool.ruff.lint.isort]
# Sort by name, don't cluster "from" vs "import"
force-sort-within-sections = true
# Deferred annotations allows TCH rules to move more imports into TYPE_CHECKING blocks
required-imports = ["from __future__ import annotations"]

[tool.ruff.lint.pydocstyle]
convention = "pep257"

[tool.pytest.ini_options]
addopts = [
  # Test utilities should be imported absolutely from the pythonpath,
  # so use the Pytest-recommended "importlib" mode
  "--import-mode=importlib",
  "--strict-config",
  "--strict-markers",
  "--showlocals",
  "--verbose",
  # Specifying as "--ds" will override any value in the environment
  "--ds=dandiapi.settings.testing",
]
filterwarnings = [
  # "error",
  # pytest often causes unclosed socket warnings
  "ignore:unclosed <socket\\.socket:ResourceWarning",
  # https://github.com/celery/kombu/issues/1339
  "ignore:SelectableGroups dict interface is deprecated:DeprecationWarning:kombu",
]<|MERGE_RESOLUTION|>--- conflicted
+++ resolved
@@ -49,11 +49,6 @@
   "gunicorn",
   "sentry-sdk[celery,django,pure_eval]",
   # Development-only, but required
-<<<<<<< HEAD
-=======
-  "django-minio-storage",
-  "minio",
->>>>>>> 231fa456
   "tqdm",
 ]
 dynamic = ["version"]
