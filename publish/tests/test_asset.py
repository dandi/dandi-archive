--- conflicted
+++ resolved
@@ -29,14 +29,9 @@
                 'path': asset.path,
                 'size': asset.size,
                 'sha256': asset.sha256,
-<<<<<<< HEAD
                 'created': TIMESTAMP_RE,
                 'updated': TIMESTAMP_RE,
-=======
-                'created': TimestampRe(),
-                'updated': TimestampRe(),
                 'metadata': asset.metadata,
->>>>>>> dcf4ae40
             }
         ],
     }
