import pytest

from publish.models import Version
from .fuzzy import TIMESTAMP_RE


@pytest.mark.django_db
def test_version_make_version_nosave(dandiset):
    # Without saving, the output should be reproducible
    version_str_1 = Version.make_version(dandiset)
    version_str_2 = Version.make_version(dandiset)
    assert version_str_1 == version_str_2


@pytest.mark.django_db
def test_version_make_version_save(mocker, dandiset, version_factory):
    # Given an existing version at the current time, a different one should be allocated
    make_version_spy = mocker.spy(Version, 'make_version')
    version_1 = version_factory(dandiset=dandiset)
    make_version_spy.assert_called_once()

    version_str_2 = Version.make_version(dandiset)
    assert version_1.version != version_str_2


@pytest.mark.django_db
def test_version_rest_list(api_client, version):
    assert api_client.get(f'/api/dandisets/{version.dandiset.identifier}/versions/').data == {
        'count': 1,
        'next': None,
        'previous': None,
        'results': [
            {
                'dandiset': {
                    'identifier': version.dandiset.identifier,
                    'created': TIMESTAMP_RE,
                    'updated': TIMESTAMP_RE,
                },
<<<<<<< HEAD
                'version': VersionRe(),
                'name': version.name,
                'description': version.description,
                'created': TimestampRe(),
                'updated': TimestampRe(),
=======
                'version': version.version,
                'created': TIMESTAMP_RE,
                'updated': TIMESTAMP_RE,
>>>>>>> a0de72c0
                'count': 0,
            }
        ],
    }


@pytest.mark.django_db
def test_version_rest_retrieve(api_client, version):
    assert api_client.get(
        f'/api/dandisets/{version.dandiset.identifier}/versions/{version.version}/'
    ).data == {
        'dandiset': {
            'identifier': version.dandiset.identifier,
            'created': TIMESTAMP_RE,
            'updated': TIMESTAMP_RE,
        },
<<<<<<< HEAD
        'version': VersionRe(),
        'name': version.name,
        'description': version.description,
        'created': TimestampRe(),
        'updated': TimestampRe(),
=======
        'version': version.version,
        'created': TIMESTAMP_RE,
        'updated': TIMESTAMP_RE,
>>>>>>> a0de72c0
        'count': 0,
        'metadata': version.metadata,
    }<|MERGE_RESOLUTION|>--- conflicted
+++ resolved
@@ -36,17 +36,11 @@
                     'created': TIMESTAMP_RE,
                     'updated': TIMESTAMP_RE,
                 },
-<<<<<<< HEAD
-                'version': VersionRe(),
+                'version': version.version,
                 'name': version.name,
                 'description': version.description,
-                'created': TimestampRe(),
-                'updated': TimestampRe(),
-=======
-                'version': version.version,
                 'created': TIMESTAMP_RE,
                 'updated': TIMESTAMP_RE,
->>>>>>> a0de72c0
                 'count': 0,
             }
         ],
@@ -63,17 +57,11 @@
             'created': TIMESTAMP_RE,
             'updated': TIMESTAMP_RE,
         },
-<<<<<<< HEAD
-        'version': VersionRe(),
+        'version': version.version,
         'name': version.name,
         'description': version.description,
-        'created': TimestampRe(),
-        'updated': TimestampRe(),
-=======
-        'version': version.version,
         'created': TIMESTAMP_RE,
         'updated': TIMESTAMP_RE,
->>>>>>> a0de72c0
         'count': 0,
         'metadata': version.metadata,
     }