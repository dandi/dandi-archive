--- conflicted
+++ resolved
@@ -1,8 +1,4 @@
 <template>
-<<<<<<< HEAD
-  <div>
-    <template v-if="leaf">
-=======
 <div>
   <template v-if="leaf">
     <v-select
@@ -37,7 +33,6 @@
   </template>
   <template v-else-if="array">
     <template v-if="schema.items.enum">
->>>>>>> 82a569f4
       <v-select
         v-if="schema.enum"
         v-model="value"
@@ -287,7 +282,7 @@
   methods: {
     copyValue(val) {
       if (val === undefined) return val;
-      
+
       if (val instanceof Object && !Array.isArray(val)) {
         return { ...val };
       }
