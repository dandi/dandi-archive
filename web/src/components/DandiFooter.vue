<template>
  <v-footer class="text-body-2" app>
    <v-container>
      <cookie-law theme="blood-orange">
        <div slot="message">
          <span
            v-if="cookiesEnabled()"
          >We use cookies to ensure you get the best experience on
            DANDI.</span>
          <span
            v-else
          >We noticed you're blocking cookies - note that certain aspects of
            the site may not work.</span>
        </div>
      </cookie-law>
      <v-row>
        <v-col offset="2">
          &copy; 2019 - 2024 The DANDI Team<br>
<<<<<<< HEAD
          &copy; 2024 - 2025 JHU/APL.<br>
          <!-- version
=======
          <a
            target="_blank"
            rel="noopener"
            href="https://docs.dandiarchive.org/about/terms/"
          >Terms</a> 
          <v-icon x-small>
            mdi-open-in-new
          </v-icon> / <a
            target="_blank"
            rel="noopener"
            href="https://docs.dandiarchive.org/about/policies/"
          >Policies</a>
          <v-icon x-small>
            mdi-open-in-new
          </v-icon> / <a
            target="_blank"
            rel="noopener"
            href="https://github.com/dandi/dandi-archive/blob/master/CODE_OF_CONDUCT.md"
          >Code of Conduct</a>
          <v-icon x-small>
            mdi-open-in-new
          </v-icon>
          <br>
          version
>>>>>>> 77280165
          <a
            class="version-link"
            :href="githubLink"
            target="_blank"
            rel="noopener"
          >{{ version }}</a> -->
        </v-col>
        <v-col>
          Funding / In-Kind Support:<br>
          - <a
            target="_blank"
            rel="noopener"
            href="https://braininitiative.nih.gov/"
          >BRAIN Initiative</a>
          <v-icon x-small>
            mdi-open-in-new
          </v-icon> <a
            target="_blank"
            rel="noopener"
            href="https://braininitiative.nih.gov/research/systems-neuroscience/brain-behavior-quantification-and-synchronization-program"
          >BBQS Program</a>
          <v-icon x-small>
            mdi-open-in-new
          </v-icon>
          <br>
          - <a
            target="_blank"
            rel="noopener"
            href="https://aws.amazon.com/opendata/"
          >AWS Open Data</a>
          <!-- TODO: Update to registry link when released for EMBER: https://registry.opendata.aws/XXX/ -->
          <v-icon x-small>
            mdi-open-in-new
          </v-icon>
          <br>
          - <a
            target="_blank"
            rel="noopener"
<<<<<<< HEAD
            :href="dandiUrl"
          >DANDI</a>
=======
            href="https://netlify.com"
          >This site is powered by Netlify</a>
>>>>>>> 77280165
          <v-icon x-small>
            mdi-open-in-new
          </v-icon>
        </v-col>
        <v-col>
          Support:<br>
          - <a
            target="_blank"
            rel="noopener"
<<<<<<< HEAD
            :href="emberGitHubUrl"
          >Project GitHub</a>
          <v-icon x-small>
            mdi-open-in-new
=======
            href="mailto:help@dandiarchive.org"
          >Send an email</a>
          <v-icon x-small>
            mdi-open-in-new
          </v-icon>
          <br>
          - <a
            target="_blank"
            rel="noopener"
            href="https://github.com/dandi/helpdesk/issues/new/choose"
          >File an issue</a>
          <v-icon x-small>
            mdi-open-in-new
>>>>>>> 77280165
          </v-icon>
        </v-col>
      </v-row>
    </v-container>
  </v-footer>
</template>

<script lang="ts">
import { defineComponent } from 'vue';
import CookieLaw from 'vue-cookie-law';

<<<<<<< HEAD
import { dandiUrl, emberHomeUrl, emberGitHubUrl } from '@/utils/constants';
=======
>>>>>>> 77280165
import { cookiesEnabled } from '@/rest';

const version = import.meta.env.VITE_APP_VERSION;
const githubLink = import.meta.env.VITE_APP_GIT_REVISION ? `https://github.com/aplbrain/dandi-archive/commit/${import.meta.env.VITE_APP_GIT_REVISION}` : 'https://github.com/aplbrain/dandi-archive';

export default defineComponent({
  name: 'DandiFooter',
  components: { CookieLaw },
  setup() {
    return {
<<<<<<< HEAD
      dandiUrl,
      emberHomeUrl,
      emberGitHubUrl,
=======
>>>>>>> 77280165
      version,
      githubLink,
      cookiesEnabled,
    };
  },
});
</script>

<style scoped>
@media (min-width: 1904px) {
  .container {
    max-width: 1185px;
  }
}

.version-link {
  color: inherit;
}

.version-link:hover {
  text-decoration: underline;
}
</style><|MERGE_RESOLUTION|>--- conflicted
+++ resolved
@@ -16,10 +16,7 @@
       <v-row>
         <v-col offset="2">
           &copy; 2019 - 2024 The DANDI Team<br>
-<<<<<<< HEAD
           &copy; 2024 - 2025 JHU/APL.<br>
-          <!-- version
-=======
           <a
             target="_blank"
             rel="noopener"
@@ -43,8 +40,7 @@
             mdi-open-in-new
           </v-icon>
           <br>
-          version
->>>>>>> 77280165
+          <!-- version
           <a
             class="version-link"
             :href="githubLink"
@@ -83,13 +79,8 @@
           - <a
             target="_blank"
             rel="noopener"
-<<<<<<< HEAD
-            :href="dandiUrl"
-          >DANDI</a>
-=======
             href="https://netlify.com"
           >This site is powered by Netlify</a>
->>>>>>> 77280165
           <v-icon x-small>
             mdi-open-in-new
           </v-icon>
@@ -99,26 +90,33 @@
           - <a
             target="_blank"
             rel="noopener"
-<<<<<<< HEAD
-            :href="emberGitHubUrl"
-          >Project GitHub</a>
-          <v-icon x-small>
-            mdi-open-in-new
-=======
+            :href="dandiUrl"
+          >DANDI</a>
+          <br>
+          - <a
+            target="_blank"
+            rel="noopener"
             href="mailto:help@dandiarchive.org"
           >Send an email</a>
           <v-icon x-small>
             mdi-open-in-new
           </v-icon>
-          <br>
+        </v-col>
+        <v-col>
+          Support:<br>
           - <a
             target="_blank"
             rel="noopener"
             href="https://github.com/dandi/helpdesk/issues/new/choose"
           >File an issue</a>
+          <br>
+          - <a
+            target="_blank"
+            rel="noopener"
+            :href="emberGitHubUrl"
+          >Project GitHub</a>
           <v-icon x-small>
             mdi-open-in-new
->>>>>>> 77280165
           </v-icon>
         </v-col>
       </v-row>
@@ -130,10 +128,7 @@
 import { defineComponent } from 'vue';
 import CookieLaw from 'vue-cookie-law';
 
-<<<<<<< HEAD
 import { dandiUrl, emberHomeUrl, emberGitHubUrl } from '@/utils/constants';
-=======
->>>>>>> 77280165
 import { cookiesEnabled } from '@/rest';
 
 const version = import.meta.env.VITE_APP_VERSION;
@@ -144,12 +139,9 @@
   components: { CookieLaw },
   setup() {
     return {
-<<<<<<< HEAD
       dandiUrl,
       emberHomeUrl,
       emberGitHubUrl,
-=======
->>>>>>> 77280165
       version,
       githubLink,
       cookiesEnabled,
