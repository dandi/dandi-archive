--- conflicted
+++ resolved
@@ -156,13 +156,12 @@
       const { data } = await client.get('users/search/?', { params: { username } });
       return data;
     },
-<<<<<<< HEAD
     async publish(identifier: string): Promise<Version> {
       const { data } = await client.post(`dandisets/${identifier}/versions/draft/publish/`);
-=======
+      return data;
+    },
     async stats() {
       const { data } = await client.get('api/stats/');
->>>>>>> a95c6d1d
       return data;
     },
     assetDownloadURI(asset: Asset) {
