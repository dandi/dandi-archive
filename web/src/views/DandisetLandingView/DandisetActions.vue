<template>
  <v-card
    v-if="currentDandiset"
    height="100%"
    class="px-3 py-1 mb-3"
    outlined
  >
    <div class="black--text text-h5 mt-2">
      Dandiset Actions
    </div>

    <!-- Download and Cite As buttons -->
    <div class="my-4">
      <v-row no-gutters>
        <DownloadDialog>
          <template
            #activator="{ on }"
            class="justify-left"
          >
            <v-btn
              id="download"
              outlined
              block
              v-on="on"
            >
              <v-icon
                color="primary"
                left
              >
                mdi-download
              </v-icon>
              <span>Download</span>
              <v-spacer />
              <v-icon right>
                mdi-chevron-down
              </v-icon>
            </v-btn>
          </template>
        </DownloadDialog>
      </v-row>
      <v-row no-gutters>
        <CiteAsDialog>
          <template
            #activator="{ on }"
            class="justify-left"
          >
            <v-btn
              id="download"
              outlined
              block
              v-on="on"
            >
              <v-icon
                color="primary"
                left
              >
                mdi-format-quote-close
              </v-icon>
              <span>Cite As</span>
              <v-spacer />
              <v-icon right>
                mdi-chevron-down
              </v-icon>
            </v-btn>
          </template>
        </CiteAsDialog>
      </v-row>
    </div>

    <!-- Files and Metadata buttons -->
    <div>
      <v-row no-gutters>
        <v-btn
          id="view-data"
          outlined
          block
          :disabled="currentDandiset.dandiset.embargo_status === 'UNEMBARGOING'"
          :to="fileBrowserLink"
        >
          <v-icon
            left
            color="primary"
          >
            mdi-folder
          </v-icon>
          <span>Files</span>
          <v-spacer />
        </v-btn>
      </v-row>
      <v-row no-gutters>
        <v-dialog max-width="85vw">
          <template #activator="{ on }">
            <v-btn
              id="view-edit-metadata"
              outlined
              block
              v-on="on"
            >
              <v-icon
                left
                color="primary"
              >
                mdi-note-text
              </v-icon>
              <span>Metadata</span>
              <v-spacer />
            </v-btn>
          </template>
          <meditor />
        </v-dialog>
      </v-row>
    </div>

    <div class="my-4">
      <v-row no-gutters>
        <v-btn
          outlined
          block
          :href="manifestLocation"
        >
          <v-icon
            left
            color="primary"
          >
            mdi-clipboard
          </v-icon>
          <span>Manifest</span>
          <v-spacer />
        </v-btn>
      </v-row>
    </div>

    <!-- Share button -->
    <div class="mt-6 mb-4">
      <v-row
        no-gutters
        class="justify-center"
      >
        <v-btn
          outlined
          class="justify-center"
        >
          <ShareDialog text="Share" />
        </v-btn>
      </v-row>
    </div>
  </v-card>
</template>

<script lang="ts">
import { defineComponent, computed, ComputedRef } from '@vue/composition-api';
import { Location } from 'vue-router';

import { dandiRest } from '@/rest';
import store from '@/store';

import DownloadDialog from './DownloadDialog.vue';
import CiteAsDialog from './CiteAsDialog.vue';
import ShareDialog from './ShareDialog.vue';
import Meditor from '../MetadataView/Meditor.vue';

export default defineComponent({
  name: 'DandisetActions',
  components: {
    CiteAsDialog,
    DownloadDialog,
    ShareDialog,
    Meditor,
  },
  setup() {
    const currentDandiset = computed(() => store.state.dandiset.dandiset);
    const currentVersion = computed(() => store.getters.dandiset.version);

    const fileBrowserLink: ComputedRef<Location|null> = computed(() => {
      if (!currentDandiset.value) {
        return null;
      }
      const version: string = currentVersion.value;
      const { identifier } = currentDandiset.value.dandiset;
      return {
        name: 'fileBrowser',
        params: { identifier, version },
        query: {
          location: '',
        },
      };
    });

<<<<<<< HEAD
=======
    const meditorLink: ComputedRef<Location|null> = computed(() => {
      if (!currentDandiset.value) {
        return null;
      }
      const version: string = currentVersion.value;
      const { identifier } = currentDandiset.value.dandiset;
      return {
        name: 'metadata',
        params: { identifier, version },
      };
    });

    const manifestLocation = computed(
      () => dandiRest.assetManifestURI(
        currentDandiset.value?.dandiset.identifier || '',
        currentDandiset.value?.version || '',
      ),
    );

>>>>>>> 9bcd13a8
    return {
      currentDandiset,
      currentVersion,
      fileBrowserLink,
<<<<<<< HEAD
=======
      meditorLink,
      manifestLocation,
>>>>>>> 9bcd13a8
    };
  },
});
</script>

<style scoped>
.v-btn--outlined {
  border: thin solid #E0E0E0;
  color: #424242;
  font-weight: 400;
}
</style><|MERGE_RESOLUTION|>--- conflicted
+++ resolved
@@ -186,20 +186,6 @@
       };
     });
 
-<<<<<<< HEAD
-=======
-    const meditorLink: ComputedRef<Location|null> = computed(() => {
-      if (!currentDandiset.value) {
-        return null;
-      }
-      const version: string = currentVersion.value;
-      const { identifier } = currentDandiset.value.dandiset;
-      return {
-        name: 'metadata',
-        params: { identifier, version },
-      };
-    });
-
     const manifestLocation = computed(
       () => dandiRest.assetManifestURI(
         currentDandiset.value?.dandiset.identifier || '',
@@ -207,16 +193,11 @@
       ),
     );
 
->>>>>>> 9bcd13a8
     return {
       currentDandiset,
       currentVersion,
       fileBrowserLink,
-<<<<<<< HEAD
-=======
-      meditorLink,
       manifestLocation,
->>>>>>> 9bcd13a8
     };
   },
 });
