<template>
  <div>
    <v-row class="mx-2 my-2">
      <h1 class="font-weight-regular">
        {{ meta.name }}
      </h1>
    </v-row>
    <v-row
      class="mx-2"
      align="center"
    >
      <v-col cols="auto">
        DANDI: {{ meta.identifier }}
      </v-col>
    </v-row>
    <v-card class="pb-2">
      <v-row
        class="mx-2"
        align="center"
      >
        <v-col>
          Get shareable link
          <v-menu
            offset-y
            :close-on-content-click="false"
            min-width="420"
            max-width="420"
          >
            <template #activator="{ on }">
              <v-icon
                color="primary"
                v-on="on"
              >
                mdi-link
              </v-icon>
            </template>
            <v-card>
              <CopyText
                class="pa-2"
                :text="permalink"
                icon-hover-text="Copy permalink to clipboard"
              />
            </v-card>
          </v-menu>
        </v-col>
        <v-col v-if="this.meta.citation">
          Cite as
          <v-menu
            offset-y
            :close-on-content-click="false"
            min-width="420"
            max-width="420"
          >
            <template #activator="{ on }">
              <v-icon
                color="primary"
                v-on="on"
              >
                mdi-comment-quote-outline
              </v-icon>
            </template>

            <v-card>
              <CopyText
                class="pa-2"
                :text="this.meta.citation"
                :is-textarea="true"
                icon-hover-text="Copy to clipboard"
              />
            </v-card>
          </v-menu>
        </v-col>
        <DownloadDialog>
          <template #activator="{ on }">
            <v-btn
              id="download"
              text
              v-on="on"
            >
              <v-icon
                color="primary"
                class="mr-2"
              >
                mdi-download
              </v-icon>
              Download
              <v-icon>mdi-menu-down</v-icon>
            </v-btn>
          </template>
        </DownloadDialog>
        <v-btn
          id="view-data"
          :to="fileBrowserLink"
          text
        >
          <v-icon
            color="primary"
            class="mr-2"
          >
            mdi-file-tree
          </v-icon>
          View Data
        </v-btn>
        <v-btn
          id="view-edit-metadata"
          text
          @click="$emit('edit')"
        >
          <v-icon
            color="primary"
            class="mr-2"
          >
            {{ metadataButtonIcon }}
          </v-icon>
          {{ metadataButtonText }}
        </v-btn>
        <template v-if="!DJANGO_API || publishDandiset.version == 'draft'">
          <v-tooltip
            left
            :disabled="publishDisabledMessage === null"
          >
            <template #activator="{ on }">
              <div v-on="on">
                <!-- TODO for now only admins can publish -->
                <v-btn
                  v-if="DJANGO_API"
                  id="publish"
                  text
                  :disabled="publishDisabledMessage !== null || !user || !user.admin"
                  @click="publish"
                >
                  <v-icon
                    color="success"
                    class="mr-2"
                  >
                    mdi-publish
                  </v-icon>
                  Publish
                </v-btn>
              </div>
            </template>
            {{ publishDisabledMessage }}
          </v-tooltip>
        </template>
      </v-row>

      <v-divider />
      <v-row
        class="mx-2"
        align="center"
      >
        <v-col>
          <span
            v-for="author in contributors"
            :key="author.name + author.identifier"
          >
            <a
              :href="author.identifier"
              target="_blank"
            >
              <img
                alt="ORCID logo"
                src="https://info.orcid.org/wp-content/uploads/2019/11/orcid_16x16.png"
                width="16"
                height="16"
              ></a>
            <v-tooltip
              v-if="author.affiliation"
              top
              color="black"
            >
              <template #activator="{ on }">
                <span v-on="on">
                  {{ author.name }}
                </span>
              </template>
              <span>{{ author.affiliation }}</span>
            </v-tooltip>
            <span v-else> {{ author.name }}</span>
            ;
          </span>
        </v-col>
      </v-row>
      <v-row :class="titleClasses">
        <v-card-title class="font-weight-regular">
          Keyword(s)
        </v-card-title>
      </v-row>
      <v-row class="mx-1 mb-4 px-4 font-weight-light">
        <span
            v-for="key in meta.keywords"
            :key="key"
          >
            <v-chip
              style="margin: 5px;"
              class="grey darken-2 font-weight-bold white--text"
            > &nbsp;{{ key }} </v-chip>
          </span>

      </v-row>
      <v-row :class="titleClasses">
        <v-card-title class="font-weight-regular">
          Description
        </v-card-title>
      </v-row>
      <v-row class="mx-1 mb-4 px-4 font-weight-light">
        {{ meta.description }}
      </v-row>
      <template v-for="key in Object.keys(extraFields).sort()">
        <template v-if="renderData(extraFields[key], schema.properties[key])">
          <v-divider :key="`${key}-divider`" />
          <v-row
            :key="`${key}-title`"
            :class="titleClasses"
          >
            <v-card-title class="font-weight-regular">
              {{ schema.properties[key].title || key }}
            </v-card-title>
          </v-row>
          <v-row
            :key="key"
            class="mx-2 mb-4"
          >
            <v-col class="py-0">
              <ListingComponent
                :field="key"
                :schema="schema.properties[key]"
                :data="extraFields[key]"
              />
            </v-col>
          </v-row>
        </template>
      </template>
    </v-card>
  </div>
</template>

<script>
import { mapState, mapGetters } from 'vuex';

import { dandiUrl } from '@/utils/constants';
import {
  girderRest, loggedIn, publishRest, user,
} from '@/rest';
import toggles from '@/featureToggle';

import CopyText from '@/components/CopyText.vue';
import _ from 'lodash';
import DownloadDialog from './DownloadDialog.vue';
import ListingComponent from './ListingComponent.vue';

export default {
  name: 'DandisetMain',
  components: {
    CopyText,
    DownloadDialog,
    ListingComponent,
  },
  props: {
    schema: {
      type: Object,
      required: true,
    },
    meta: {
      type: Object,
      required: true,
    },
    userCanModifyDandiset: {
      type: Boolean,
      required: true,
    },
  },
  data() {
    return {
      titleClasses: 'mx-1',
      mainFields: [
        'name',
        'description',
        'identifier',
      ],
    };
  },
  computed: {
    loggedIn,
    user,
<<<<<<< HEAD
    contributors() {
      // eslint-disable-next-line no-console
      const persons = _.filter(this.meta.contributor, (author) => author.schemaKey === 'Person' && author.includeInCitation);
      const authors = _.map(persons, (author) => {
        let affiliations = '';
        if (!_.isEmpty(author.affiliation)) {
          affiliations = _.map(author.affiliation, (a) => a.name);
          affiliations = affiliations.join(', ');
        }
        return { name: author.name, identifier: `https://orcid.org/${author.identifier}`, affiliation: affiliations };
      });
      return authors;
    },
    editDisabledMessage() {
=======
    publishDisabledMessage() {
>>>>>>> 10471ee4
      if (!this.loggedIn) {
        return 'You must be logged in to edit.';
      }

      if (!this.userCanModifyDandiset) {
        return 'You do not have permission to edit this dandiset.';
      }
      if (this.publishDandiset.status === 'Invalid') {
        return this.publishDandiset.validationError;
      }
      if (this.publishDandiset.status === 'Pending') {
        return 'This dandiset has not yet been validated.';
      }
      if (this.publishDandiset.status === 'Validating') {
        return 'Currently validating this dandiset.';
      }

      return null;
    },
    metadataButtonText() {
      return this.userCanModifyDandiset ? 'Edit metadata' : 'View metadata';
    },
    metadataButtonIcon() {
      return this.userCanModifyDandiset ? 'mdi-pencil' : 'mdi-eye';
    },
    fileBrowserLink() {
      if (toggles.DJANGO_API) {
        const { version } = this;
        const { identifier } = this.publishDandiset.meta.dandiset;
        // TODO: this probably does not work correctly yet
        return {
          name: 'fileBrowser',
          params: { identifier, version },
          query: {
            location: '',
          },
        };
      }
      const { version } = this;
      const { identifier } = this.girderDandiset.meta.dandiset;

      return { name: 'fileBrowser', params: { identifier, version } };
    },
    permalink() {
      return `${dandiUrl}/dandiset/${this.meta.identifier}/${this.version}`;
    },
    extraFields() {
      const { meta, mainFields } = this;
      let extra = Object.keys(meta).filter(
        (x) => !mainFields.includes(x) && x in this.schema.properties,
      );
      const remove_list = ['citation', 'repository', 'url', 'schemaVersion', 'version'];
      extra = extra.filter((n) => !remove_list.includes(n));
      const extra_obj = extra.reduce((obj, key) => ({ ...obj, [key]: meta[key] }), {});
      extra_obj.contributor = _.filter(meta.contributor, (author) => author.schemaKey !== 'Person');
      return extra_obj;
    },
    ...mapState('dandiset', {
      girderDandiset: (state) => state.girderDandiset,
      publishDandiset: (state) => state.publishDandiset,
    }),
    ...mapGetters('dandiset', ['version']),
  },
  asyncComputed: {
    lockOwner: {
      async get() {
        if (toggles.DJANGO_API) {
          return null;
        }
        const { data: owner } = await girderRest.get(`/dandi/${this.girderDandiset.meta.dandiset.identifier}/lock/owner`);
        if (!owner) {
          return null;
        }
        return owner;
      },
      // default to the publish lock message until the actual lock owner can be fetched
      default: { email: 'publish@dandiarchive.org' },
    },
  },
  methods: {
    async publish() {
      // TODO ungirderize
      const version = await publishRest.publish(this.publishDandiset.meta.dandiset.identifier);
      // re-initialize the dataset to load the newly published version
      await this.$store.dispatch('dandiset/initializeDandisets', { identifier: version.dandiset.identifier, version: version.version });
    },
    renderData(data, schema) {
      if (data === null) { return false; }
      if (schema.type === 'array' && Array.isArray(data) && data.length === 0) {
        return false;
      }

      return true;
    },
  },
};
</script><|MERGE_RESOLUTION|>--- conflicted
+++ resolved
@@ -283,7 +283,6 @@
   computed: {
     loggedIn,
     user,
-<<<<<<< HEAD
     contributors() {
       // eslint-disable-next-line no-console
       const persons = _.filter(this.meta.contributor, (author) => author.schemaKey === 'Person' && author.includeInCitation);
@@ -297,10 +296,7 @@
       });
       return authors;
     },
-    editDisabledMessage() {
-=======
     publishDisabledMessage() {
->>>>>>> 10471ee4
       if (!this.loggedIn) {
         return 'You must be logged in to edit.';
       }
