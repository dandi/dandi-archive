<template>
  <v-card
    v-if="currentDandiset"
    height="100%"
    class="px-3 py-1"
  >
    <template>
      <v-row
        v-if="contactName"
        no-gutters
        :class="rowClasses"
      >
        <v-icon>mdi-account</v-icon>
        <span :class="labelClasses">Contact</span>
        <span :class="itemClasses">{{ contactName }}</span>
      </v-row>
      <v-row
        no-gutters
        :class="rowClasses"
      >
        <v-icon>mdi-calendar</v-icon>
        <span :class="labelClasses">Created on</span>
        <span :class="itemClasses">{{ created }}</span>
      </v-row>
      <v-row
        no-gutters
        :class="rowClasses"
      >
        <v-icon>mdi-update</v-icon>
        <span :class="labelClasses">Last updated</span>
        <span :class="itemClasses">{{ lastUpdated }}</span>
      </v-row>

      <v-divider class="my-2" />

      <v-row :class="`${rowClasses} px-2`">
        <span :class="labelClasses">Identifier</span>
        <span :class="itemClasses">{{ currentDandiset.meta.dandiset.identifier }}</span>
      </v-row>
      <template v-if="stats">
        <v-row :class="`${rowClasses} px-2`">
          <v-col
            cols="auto"
            class="text--secondary mx-2 pa-0 py-1"
          >
            <v-icon color="primary">
              mdi-file
            </v-icon>
            {{ stats.items }}
          </v-col>
          <v-col
            class="text--secondary mx-2 pa-0 py-1"
            cols="auto"
          >
            <v-icon color="primary">
              mdi-folder
            </v-icon>
            {{ stats.folders }}
          </v-col>
          <v-col
            class="text--secondary mx-2 pa-0 py-1"
            cols="auto"
          >
            <v-icon color="primary">
              mdi-server
            </v-icon>
            {{ formattedSize }}
          </v-col>
        </v-row>
      </template>

      <v-divider class="mt-2 px-0 mx-0" />

      <v-row>
        <v-col>
          <v-card
            color="grey lighten-3"
            class="mx-2"
            flat
            tile
          >
            <v-row
              no-gutters
              class="py-2"
            >
              <v-col cols="11">
                <v-icon
                  class="mx-2"
                  color="primary"
                >
                  mdi-source-branch
                </v-icon>
                <span :class="`${itemClasses} text-capitalize`"> {{ currentVersion }} </span>
              </v-col>
              <v-col v-if="!isPublishedVersion(currentVersion)">
                <v-tooltip top>
                  <template v-slot:activator="{ on }">
                    <v-icon
                      small
                      color="grey darken-1"
                      v-on="on"
                    >
                      mdi-help-circle
                    </v-icon>
                  </template>
                  <span>This is a version of your dandiset that contains unpublished changes.</span>
                </v-tooltip>
              </v-col>
            </v-row>
          </v-card>
        </v-col>
      </v-row>
<<<<<<< HEAD
      <v-row>
=======

      <v-divider class="my-2 px-0 mx-0" />

      <v-row
        no-gutters
        :class="rowClasses"
      >
        <v-col>
          <span :class="labelClasses">Ownership</span>
        </v-col>
        <v-col cols="auto">
          <v-dialog
            v-model="ownerDialog"
            width="50%"
          >
            <template v-slot:activator="{ on }">
              <v-tooltip
                :disabled="!manageOwnersDisabled"
                left
              >
                <template
                  v-slot:activator="{ on: tooltipOn }"
                >
                  <div v-on="tooltipOn">
                    <v-btn
                      color="primary"
                      x-small
                      text
                      :disabled="manageOwnersDisabled"
                      v-on="on"
                    >
                      <v-icon
                        x-small
                        class="pr-1"
                      >
                        mdi-lock
                      </v-icon>
                      Manage
                    </v-btn>
                  </div>
                </template>
                <template v-if="loggedIn">
                  You must be an owner to manage ownership.
                </template>
                <template v-else>
                  You must be logged in to manage ownership.
                </template>
              </v-tooltip>
            </template>
            <DandisetOwnersDialog
              :key="ownerDialogKey"
              :owners="owners"
              @close="ownerDialog = false"
            />
          </v-dialog>
        </v-col>
      </v-row>
      <!-- TODO: Make chips wrap, instead of pushing whole card wide -->
      <v-row :class="rowClasses">
        <v-col cols="12">
          <v-chip
            v-for="owner in limitedOwners"
            :key="owner.id"
            color="light-blue lighten-4"
            text-color="light-blue darken-3"
            class="font-weight-medium ma-1"
          >
            {{ owner.login }}
          </v-chip>
          <span
            v-if="numExtraOwners"
            class="ml-1 text--secondary"
          >
            +{{ numExtraOwners }} more...
          </span>
        </v-col>
      </v-row>
      <!-- TODO: Uncomment this once the versions API is accessible -->
      <!-- <v-row>
>>>>>>> 6cd4503b
        <v-col class="pa-0">
          <v-card
            color="grey lighten-2"
            tile
            flat
          >
            <div class="py-1 px-3">
              Versions
            </div>
          </v-card>
        </v-col>
      </v-row>

      <v-row>
        <v-timeline dense>
          <v-timeline-item
            v-for="version in versions"
            :key="version.version"
            small
            right
            :color="timelineVersionItemColor(version)"
          >
            <v-btn
              text
              class="font-weight-medium"
              @click="setVersion(version)"
            >
              {{ version.version }}
            </v-btn>
          </v-timeline-item>
        </v-timeline>
      </v-row>
    </template>
  </v-card>
</template>

<script>
import { mapState, mapActions } from 'vuex';
import girderRest, { loggedIn, user } from '@/rest';
import moment from 'moment';
import filesize from 'filesize';


import DandisetOwnersDialog from './DandisetOwnersDialog.vue';

import { publishRest } from '@/rest';
import { draftVersion, isPublishedVersion } from '@/utils';

export default {
  name: 'DandisetDetails',
  components: {
    DandisetOwnersDialog,
  },
  data() {
    return {
      rowClasses: 'my-1',
      labelClasses: 'mx-2 text--secondary',
      itemClasses: 'font-weight-medium',
      ownerDialog: false,
      ownerDialogKey: 0,
    };
  },
  computed: {
    user,
    loggedIn,
    created() {
      return this.formatDateTime(this.currentDandiset.created);
    },
    lastUpdated() {
      return this.formatDateTime(this.currentDandiset.updated);
    },
    contactName() {
      if (!this.currentDandiset || !this.currentDandiset.meta.dandiset.contributors) {
        return null;
      }

      const contacts = this.currentDandiset.meta.dandiset.contributors.filter(
        (contributor) => contributor.roles.includes('ContactPerson'),
      );

      if (contacts.length > 0) {
        return contacts[0].name;
      }

      return null;
    },
<<<<<<< HEAD
    currentVersion() {
      const { publishDandiset } = this;

      if (publishDandiset) return publishDandiset.version;
      return draftVersion;
    },
    currentDandiset() {
      // Done this way because we'll want to add in
      // fetching stats from the publish endpoint later on.
      return this.girderDandiset;
    },
    ...mapState('dandiset', {
      girderDandiset: (state) => state.girderDandiset,
      publishDandiset: (state) => state.publishDandiset,
    }),
  },
  asyncComputed: {
    async versions() {
      const { identifier } = this.girderDandiset.meta.dandiset;

      try {
        const { results } = await publishRest.versions(identifier);
        return [
          { version: draftVersion },
          ...results,
        ];
      } catch (err) {
        return [];
      }
    },
  },
  watch: {
    currentVersion: {
      immediate: true,
      handler(version) {
        this.setRouteVersion(version);
      },
    },
=======
    manageOwnersDisabled() {
      if (!this.loggedIn || !this.owners) return true;
      return !this.owners.find((owner) => owner.id === this.user._id);
    },
    limitedOwners() {
      if (!this.owners) return [];
      return this.owners.slice(0, 5);
    },
    numExtraOwners() {
      if (!this.owners) return 0;
      return this.owners.length - this.limitedOwners.length;
    },
    formattedSize() {
      const { stats } = this;
      if (!stats) {
        return undefined;
      }
      return filesize(stats.bytes);
    },
    ...mapState('girder', {
      currentDandiset: (state) => state.currentDandiset,
      owners: (state) => state.currentDandisetOwners,
    }),
  },
  watch: {
    currentDandiset: {
      immediate: true,
      async handler(val) {
        const { identifier } = val.meta.dandiset;
        this.fetchDandisetOwners(identifier);
      },
    },
    ownerDialog() {
      // This is incremented to force re-render of the owner dialog
      this.ownerDialogKey += 1;
    },
  },
  asyncComputed: {
    async stats() {
      const { identifier } = this.currentDandiset.meta.dandiset;
      const { data } = await girderRest.get(`/dandi/${identifier}/stats`);
      return data;
    },
>>>>>>> 6cd4503b
  },
  methods: {
    isPublishedVersion,
    setVersion({ version }) {
      const { currentVersion } = this;

      if (currentVersion !== version) {
        if (isPublishedVersion(version)) {
          this.$store.dispatch('dandiset/fetchPublishDandiset', {
            version,
            girderId: this.girderDandiset._id,
            identifier: this.girderDandiset.meta.dandiset.identifier,
          });
        } else {
          this.$store.commit('dandiset/setPublishDandiset', null);
        }

        this.setRouteVersion(version);
      }
    },
    setRouteVersion(newVersion) {
      const version = newVersion || draftVersion;

      if (this.$route.params.version !== version) {
        this.$router.replace({
          ...this.$route,
          params: {
            ...this.$route.params,
            version,
          },
        });
      }
    },
    formatDateTime(datetimeStr) {
      const datetime = moment(datetimeStr);
      const date = datetime.format('LL');
      const time = datetime.format('hh:mm A');

      return `${date} at ${time}`;
    },
<<<<<<< HEAD
    timelineVersionItemColor({ version }) {
      const { publishDandiset } = this;

      if (publishDandiset && version === publishDandiset.version) { return 'primary'; }
      if (!publishDandiset && version === draftVersion) {
        return 'amber darken-4';
      }

      return 'grey';
    },
=======
    ...mapActions('girder', ['fetchDandisetOwners']),
>>>>>>> 6cd4503b
  },
};
</script><|MERGE_RESOLUTION|>--- conflicted
+++ resolved
@@ -37,6 +37,7 @@
         <span :class="labelClasses">Identifier</span>
         <span :class="itemClasses">{{ currentDandiset.meta.dandiset.identifier }}</span>
       </v-row>
+
       <template v-if="stats">
         <v-row :class="`${rowClasses} px-2`">
           <v-col
@@ -110,9 +111,6 @@
           </v-card>
         </v-col>
       </v-row>
-<<<<<<< HEAD
-      <v-row>
-=======
 
       <v-divider class="my-2 px-0 mx-0" />
 
@@ -170,6 +168,7 @@
           </v-dialog>
         </v-col>
       </v-row>
+
       <!-- TODO: Make chips wrap, instead of pushing whole card wide -->
       <v-row :class="rowClasses">
         <v-col cols="12">
@@ -190,9 +189,8 @@
           </span>
         </v-col>
       </v-row>
-      <!-- TODO: Uncomment this once the versions API is accessible -->
-      <!-- <v-row>
->>>>>>> 6cd4503b
+
+      <v-row>
         <v-col class="pa-0">
           <v-card
             color="grey lighten-2"
@@ -205,7 +203,6 @@
           </v-card>
         </v-col>
       </v-row>
-
       <v-row>
         <v-timeline dense>
           <v-timeline-item
@@ -231,15 +228,16 @@
 
 <script>
 import { mapState, mapActions } from 'vuex';
-import girderRest, { loggedIn, user } from '@/rest';
+import {
+  loggedIn, user, girderRest, publishRest,
+} from '@/rest';
 import moment from 'moment';
 import filesize from 'filesize';
 
 
+import { draftVersion, isPublishedVersion } from '@/utils';
 import DandisetOwnersDialog from './DandisetOwnersDialog.vue';
 
-import { publishRest } from '@/rest';
-import { draftVersion, isPublishedVersion } from '@/utils';
 
 export default {
   name: 'DandisetDetails',
@@ -279,7 +277,6 @@
 
       return null;
     },
-<<<<<<< HEAD
     currentVersion() {
       const { publishDandiset } = this;
 
@@ -291,9 +288,29 @@
       // fetching stats from the publish endpoint later on.
       return this.girderDandiset;
     },
+    manageOwnersDisabled() {
+      if (!this.loggedIn || !this.owners) return true;
+      return !this.owners.find((owner) => owner.id === this.user._id);
+    },
+    limitedOwners() {
+      if (!this.owners) return [];
+      return this.owners.slice(0, 5);
+    },
+    numExtraOwners() {
+      if (!this.owners) return 0;
+      return this.owners.length - this.limitedOwners.length;
+    },
+    formattedSize() {
+      const { stats } = this;
+      if (!stats) {
+        return undefined;
+      }
+      return filesize(stats.bytes);
+    },
     ...mapState('dandiset', {
       girderDandiset: (state) => state.girderDandiset,
       publishDandiset: (state) => state.publishDandiset,
+      owners: (state) => state.owners,
     }),
   },
   asyncComputed: {
@@ -310,6 +327,11 @@
         return [];
       }
     },
+    async stats() {
+      const { identifier } = this.currentDandiset.meta.dandiset;
+      const { data } = await girderRest.get(`/dandi/${identifier}/stats`);
+      return data;
+    },
   },
   watch: {
     currentVersion: {
@@ -318,51 +340,17 @@
         this.setRouteVersion(version);
       },
     },
-=======
-    manageOwnersDisabled() {
-      if (!this.loggedIn || !this.owners) return true;
-      return !this.owners.find((owner) => owner.id === this.user._id);
-    },
-    limitedOwners() {
-      if (!this.owners) return [];
-      return this.owners.slice(0, 5);
-    },
-    numExtraOwners() {
-      if (!this.owners) return 0;
-      return this.owners.length - this.limitedOwners.length;
-    },
-    formattedSize() {
-      const { stats } = this;
-      if (!stats) {
-        return undefined;
-      }
-      return filesize(stats.bytes);
-    },
-    ...mapState('girder', {
-      currentDandiset: (state) => state.currentDandiset,
-      owners: (state) => state.currentDandisetOwners,
-    }),
-  },
-  watch: {
     currentDandiset: {
       immediate: true,
       async handler(val) {
         const { identifier } = val.meta.dandiset;
-        this.fetchDandisetOwners(identifier);
+        this.fetchOwners(identifier);
       },
     },
     ownerDialog() {
       // This is incremented to force re-render of the owner dialog
       this.ownerDialogKey += 1;
     },
-  },
-  asyncComputed: {
-    async stats() {
-      const { identifier } = this.currentDandiset.meta.dandiset;
-      const { data } = await girderRest.get(`/dandi/${identifier}/stats`);
-      return data;
-    },
->>>>>>> 6cd4503b
   },
   methods: {
     isPublishedVersion,
@@ -403,7 +391,6 @@
 
       return `${date} at ${time}`;
     },
-<<<<<<< HEAD
     timelineVersionItemColor({ version }) {
       const { publishDandiset } = this;
 
@@ -414,9 +401,7 @@
 
       return 'grey';
     },
-=======
-    ...mapActions('girder', ['fetchDandisetOwners']),
->>>>>>> 6cd4503b
+    ...mapActions('dandiset', ['fetchOwners']),
   },
 };
 </script>