--- conflicted
+++ resolved
@@ -47,11 +47,7 @@
 
 <script lang="ts">
 import {
-<<<<<<< HEAD
   defineComponent, computed, watch, onMounted,
-=======
-  defineComponent, computed, watch, onMounted, Ref, ref,
->>>>>>> 562f66af
 } from '@vue/composition-api';
 import { NavigationGuardNext, RawLocation, Route } from 'vue-router';
 
@@ -128,11 +124,7 @@
       }
     }, { immediate: true });
 
-<<<<<<< HEAD
-    watch([() => props.version, () => props.identifier], async () => {
-=======
     watch([() => props.identifier, () => props.version], async () => {
->>>>>>> 562f66af
       const { identifier, version } = props;
       if (version) {
       // On version change, fetch the new dandiset (not initial)
