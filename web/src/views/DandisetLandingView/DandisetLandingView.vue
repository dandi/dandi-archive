<template>
  <div v-page-title="meta.name">
    <meta-editor
      v-if="edit && Object.entries(meta).length"
      :schema="schema"
      :model="meta"
      :create="create"
      @close="edit = false"
    />
    <template v-else>
      <v-toolbar class="grey darken-2 white--text">
        <v-btn
          icon
          @click="navigateBack"
        >
          <v-icon color="white">
            mdi-arrow-left
          </v-icon>
        </v-btn>
        <v-toolbar-title>
          Dandiset Dashboard
        </v-toolbar-title>
        <v-spacer />
        <DandisetSearchField />
        <v-btn
          icon
          @click="detailsPanel = !detailsPanel"
        >
          <v-icon color="white">
            <template v-if="detailsPanel">
              mdi-chevron-up
            </template>
            <template v-else>
              mdi-chevron-down
            </template>
          </v-icon>
        </v-btn>
      </v-toolbar>
      <v-progress-linear
        v-if="!currentDandiset"
        indeterminate
      />
      <v-container
        v-else
        fluid
        class="grey lighten-4"
      >
        <v-row v-if="$vuetify.breakpoint.smAndDown">
          <v-col
            v-if="detailsPanel"
            cols="12"
          >
            <DandisetDetails />
          </v-col>
        </v-row>
        <v-row>
          <v-col>
            <DandisetMain
              :schema="schema"
              :meta="meta"
              @edit="edit = true"
            />
          </v-col>
          <v-col
            v-if="detailsPanel && !$vuetify.breakpoint.smAndDown"
            cols="auto"
          >
<<<<<<< HEAD
            <v-card>
              <v-card-title>
                {{ meta.name }}
                <v-chip
                  v-if="meta.version"
                  class="primary ml-2"
                  round
                >
                  Version: {{ meta.version }}
                </v-chip>
                <v-chip
                  v-if="!published"
                  class="orange ml-2"
                  round
                >
                  This dataset has not been published!
                </v-chip>
              </v-card-title>
              <v-list
                v-if="meta.identifier"
                dense
                class="py-0"
              >
                <v-list-item selectable>
                  <v-list-item-content>
                    Identifier: {{ meta.identifier }}
                  </v-list-item-content>
                </v-list-item>
                <v-list-item selectable>
                  <v-list-item-content>
                    <a :href="permalink">
                      {{ permalink }}
                    </a>
                  </v-list-item-content>
                </v-list-item>
              </v-list>
              <v-card-actions
                v-if="selected"
                class="py-0"
              >
                <v-btn
                  icon
                  @click="$router.go(-1)"
                >
                  <v-icon>mdi-arrow-left</v-icon>
                </v-btn>
                <v-tooltip
                  right
                  :disabled="hasAccess"
                >
                  <template v-slot:activator="{ on }">
                    <div v-on="on">
                      <v-btn
                        icon
                        :disabled="!hasAccess"
                        @click="edit = true"
                      >
                        <v-icon>mdi-pencil</v-icon>
                      </v-btn>
                    </div>
                  </template>
                  {{ editDisabledMessage }}
                </v-tooltip>
                <v-btn
                  :to="{ name: 'file-browser', params: { _id: id, _modelType: 'folder' }}"
                  icon
                >
                  <v-icon>mdi-file-tree</v-icon>
                </v-btn>

                <v-tooltip
                  right
                  :disabled="hasAccess"
                >
                  <template v-slot:activator="{ on }">
                    <div v-on="on">
                      <v-btn
                        icon
                        :disabled="!hasAccess"
                        @click="publish"
                      >
                        <v-icon>mdi-publish</v-icon>
                      </v-btn>
                    </div>
                  </template>
                  {{ publishDisabledMessage }}
                </v-tooltip>
              </v-card-actions>
              <v-list dense>
                <v-divider />
                <v-list-item selectable>
                  <v-list-item-content>
                    Uploaded by {{ uploader }}
                  </v-list-item-content>
                </v-list-item>
                <v-list-item selectable>
                  <v-list-item-content>
                    Last modified {{ last_modified }}
                  </v-list-item-content>
                </v-list-item>
                <v-list-item
                  v-if="details"
                  selectable
                >
                  <v-list-item-content>
                    Files: {{ details.nItems }}, Folders: {{ details.nFolders }}
                  </v-list-item-content>
                </v-list-item>
                <div v-if="versions !== null">
                  <v-list-item v-if="!versions.length">
                    No Published Versions
                  </v-list-item>
                  <div v-else>
                    <v-list-item>Published Versions:</v-list-item>
                    <v-list-item
                      v-for="version in versions"
                      :key="version"
                    >
                      <div>{{ version }}</div>
                    </v-list-item>
                  </div>
                </div>
                <v-divider />
                <template v-if="meta.description">
                  <v-subheader>Description</v-subheader>
                  <v-list-item selectable>
                    <v-list-item-content>
                      {{ meta.description }}
                    </v-list-item-content>
                  </v-list-item>
                </template>
                <template v-if="meta.contributors">
                  <v-subheader>Contributors</v-subheader>
                  <v-list-item>
                    <ListingComponent
                      :data="meta.contributors"
                      :schema="schema.properties.contributors"
                    />
                  </v-list-item>
                </template>

                <!-- END OF HARD CODED FIELDS -->

                <template v-for="(item, k) in extraFields">
                  <v-subheader :key="k">
                    {{ schema.properties[k].title }}
                  </v-subheader>
                  <v-list-item
                    :key="`${k}-item`"
                    selectable
                  >
                    <v-list-item-content>
                      <ListingComponent
                        :schema="schema.properties[k]"
                        :data="item"
                      />
                    </v-list-item-content>
                  </v-list-item>
                </template>
              </v-list>
            </v-card>
=======
            <DandisetDetails />
>>>>>>> 0a714bbe
          </v-col>
        </v-row>
      </v-container>
    </template>
  </div>
</template>

<script>
import { mapState } from 'vuex';

<<<<<<< HEAD
import MetaEditor from '@/components/MetaEditor.vue';
import ListingComponent from '@/views/DandisetLandingView/ListingComponent.vue';
import { dandiUrl } from '@/utils';
import {
  girderRest,
  publishRest,
  user,
  loggedIn,
} from '@/rest';
=======
import girderRest from '@/rest';
>>>>>>> 0a714bbe

import SCHEMA from '@/assets/schema/dandiset.json';
import NEW_SCHEMA from '@/assets/schema/dandiset_new.json';
import NWB_SCHEMA from '@/assets/schema/dandiset_metanwb.json';

import DandisetSearchField from '@/components/DandisetSearchField.vue';
import MetaEditor from './MetaEditor.vue';
import DandisetMain from './DandisetMain.vue';
import DandisetDetails from './DandisetDetails.vue';

export default {
  name: 'DandisetLandingView',
  components: {
    MetaEditor,
    DandisetMain,
    DandisetSearchField,
    DandisetDetails,
  },
  props: {
    id: {
      type: String,
      required: true,
    },
    create: {
      type: Boolean,
      required: false,
      default: () => false,
    },
  },
  data() {
    return {
      edit: false,
<<<<<<< HEAD
      published: false,
      uploader: '',
      last_modified: null,
      details: null,
      mainFields: [
        'name',
        'version',
        'contributors',
        'description',
        'identifier',
      ],
      versions: null,
    };
  },
  computed: {
    hasAccess() {
      return loggedIn && this.selected._accessLevel === 2 && user.admin;
    },
    editDisabledMessage() {
      if (!loggedIn) {
        return 'You must be logged in to edit.';
      }
      if (this.selected._accessLevel < 1) {
        return 'You do not have permission to edit this dandiset.';
      }
      return null;
    },
    publishDisabledMessage() {
      if (!loggedIn) {
        return 'You must be logged in to publish.';
      }
      if (this.selected._accessLevel < 2 || !user.admin) {
        return 'You do not have permission to publish this dandiset.';
      }
      return null;
    },
=======
      detailsPanel: true,
    };
  },
  computed: {
>>>>>>> 0a714bbe
    schema() {
      if (this.create) {
        return NEW_SCHEMA;
      }

      if (this.edit) {
        return SCHEMA;
      }

      const properties = { ...SCHEMA.properties, ...NWB_SCHEMA.properties };
      const required = [...SCHEMA.required, ...NWB_SCHEMA.required];

      return { properties, required };
    },
    meta() {
      if (
        !this.currentDandiset
        || !this.currentDandiset.meta
        || !this.currentDandiset.meta.dandiset
      ) {
        return {};
      }

      return { ...this.currentDandiset.meta.dandiset };
    },
    ...mapState('girder', {
      currentDandiset: (state) => state.currentDandiset,
    }),
  },
  watch: {
<<<<<<< HEAD
    async selected(val) {
      if (!val || !val.meta || !val.meta.dandiset) {
        this.meta = {};
        return;
      }

      this.meta = { ...val.meta.dandiset };
      this.last_modified = new Date(val.updated).toString();

      this.versions = await publishRest.versions(this.meta.identifier);

      let res = await girderRest.get(`/user/${val.creatorId}`);
      if (res.status === 200) {
        const { data: { firstName, lastName } } = res;
        this.uploader = `${firstName} ${lastName}`;
      }

      res = await girderRest.get(`/folder/${val._id}/details`);
      if (res.status === 200) {
        this.details = res.data;
      }
    },
=======
>>>>>>> 0a714bbe
    id: {
      immediate: true,
      async handler(value) {
        // If we ever change the URL to contain the dandiset ID instead of the
        // girder folder ID, this should be moved into the store

        if (!this.currentDandiset || !this.meta.length) {
          const { data } = await girderRest.get(`folder/${value}`);
          this.$store.commit('girder/setCurrentDandiset', data);
        }
      },
    },
  },
  methods: {
<<<<<<< HEAD
    async publish() {
      await girderRest.post(`/dandi/${this.meta.identifier}`);
=======
    navigateBack() {
      const route = this.$route.params.origin || { name: 'publicDandisets' };
      this.$router.push(route);
>>>>>>> 0a714bbe
    },
  },
};
</script><|MERGE_RESOLUTION|>--- conflicted
+++ resolved
@@ -65,171 +65,7 @@
             v-if="detailsPanel && !$vuetify.breakpoint.smAndDown"
             cols="auto"
           >
-<<<<<<< HEAD
-            <v-card>
-              <v-card-title>
-                {{ meta.name }}
-                <v-chip
-                  v-if="meta.version"
-                  class="primary ml-2"
-                  round
-                >
-                  Version: {{ meta.version }}
-                </v-chip>
-                <v-chip
-                  v-if="!published"
-                  class="orange ml-2"
-                  round
-                >
-                  This dataset has not been published!
-                </v-chip>
-              </v-card-title>
-              <v-list
-                v-if="meta.identifier"
-                dense
-                class="py-0"
-              >
-                <v-list-item selectable>
-                  <v-list-item-content>
-                    Identifier: {{ meta.identifier }}
-                  </v-list-item-content>
-                </v-list-item>
-                <v-list-item selectable>
-                  <v-list-item-content>
-                    <a :href="permalink">
-                      {{ permalink }}
-                    </a>
-                  </v-list-item-content>
-                </v-list-item>
-              </v-list>
-              <v-card-actions
-                v-if="selected"
-                class="py-0"
-              >
-                <v-btn
-                  icon
-                  @click="$router.go(-1)"
-                >
-                  <v-icon>mdi-arrow-left</v-icon>
-                </v-btn>
-                <v-tooltip
-                  right
-                  :disabled="hasAccess"
-                >
-                  <template v-slot:activator="{ on }">
-                    <div v-on="on">
-                      <v-btn
-                        icon
-                        :disabled="!hasAccess"
-                        @click="edit = true"
-                      >
-                        <v-icon>mdi-pencil</v-icon>
-                      </v-btn>
-                    </div>
-                  </template>
-                  {{ editDisabledMessage }}
-                </v-tooltip>
-                <v-btn
-                  :to="{ name: 'file-browser', params: { _id: id, _modelType: 'folder' }}"
-                  icon
-                >
-                  <v-icon>mdi-file-tree</v-icon>
-                </v-btn>
-
-                <v-tooltip
-                  right
-                  :disabled="hasAccess"
-                >
-                  <template v-slot:activator="{ on }">
-                    <div v-on="on">
-                      <v-btn
-                        icon
-                        :disabled="!hasAccess"
-                        @click="publish"
-                      >
-                        <v-icon>mdi-publish</v-icon>
-                      </v-btn>
-                    </div>
-                  </template>
-                  {{ publishDisabledMessage }}
-                </v-tooltip>
-              </v-card-actions>
-              <v-list dense>
-                <v-divider />
-                <v-list-item selectable>
-                  <v-list-item-content>
-                    Uploaded by {{ uploader }}
-                  </v-list-item-content>
-                </v-list-item>
-                <v-list-item selectable>
-                  <v-list-item-content>
-                    Last modified {{ last_modified }}
-                  </v-list-item-content>
-                </v-list-item>
-                <v-list-item
-                  v-if="details"
-                  selectable
-                >
-                  <v-list-item-content>
-                    Files: {{ details.nItems }}, Folders: {{ details.nFolders }}
-                  </v-list-item-content>
-                </v-list-item>
-                <div v-if="versions !== null">
-                  <v-list-item v-if="!versions.length">
-                    No Published Versions
-                  </v-list-item>
-                  <div v-else>
-                    <v-list-item>Published Versions:</v-list-item>
-                    <v-list-item
-                      v-for="version in versions"
-                      :key="version"
-                    >
-                      <div>{{ version }}</div>
-                    </v-list-item>
-                  </div>
-                </div>
-                <v-divider />
-                <template v-if="meta.description">
-                  <v-subheader>Description</v-subheader>
-                  <v-list-item selectable>
-                    <v-list-item-content>
-                      {{ meta.description }}
-                    </v-list-item-content>
-                  </v-list-item>
-                </template>
-                <template v-if="meta.contributors">
-                  <v-subheader>Contributors</v-subheader>
-                  <v-list-item>
-                    <ListingComponent
-                      :data="meta.contributors"
-                      :schema="schema.properties.contributors"
-                    />
-                  </v-list-item>
-                </template>
-
-                <!-- END OF HARD CODED FIELDS -->
-
-                <template v-for="(item, k) in extraFields">
-                  <v-subheader :key="k">
-                    {{ schema.properties[k].title }}
-                  </v-subheader>
-                  <v-list-item
-                    :key="`${k}-item`"
-                    selectable
-                  >
-                    <v-list-item-content>
-                      <ListingComponent
-                        :schema="schema.properties[k]"
-                        :data="item"
-                      />
-                    </v-list-item-content>
-                  </v-list-item>
-                </template>
-              </v-list>
-            </v-card>
-=======
             <DandisetDetails />
->>>>>>> 0a714bbe
           </v-col>
         </v-row>
       </v-container>
@@ -240,19 +76,7 @@
 <script>
 import { mapState } from 'vuex';
 
-<<<<<<< HEAD
-import MetaEditor from '@/components/MetaEditor.vue';
-import ListingComponent from '@/views/DandisetLandingView/ListingComponent.vue';
-import { dandiUrl } from '@/utils';
-import {
-  girderRest,
-  publishRest,
-  user,
-  loggedIn,
-} from '@/rest';
-=======
-import girderRest from '@/rest';
->>>>>>> 0a714bbe
+import { girderRest } from '@/rest';
 
 import SCHEMA from '@/assets/schema/dandiset.json';
 import NEW_SCHEMA from '@/assets/schema/dandiset_new.json';
@@ -285,49 +109,10 @@
   data() {
     return {
       edit: false,
-<<<<<<< HEAD
-      published: false,
-      uploader: '',
-      last_modified: null,
-      details: null,
-      mainFields: [
-        'name',
-        'version',
-        'contributors',
-        'description',
-        'identifier',
-      ],
-      versions: null,
-    };
-  },
-  computed: {
-    hasAccess() {
-      return loggedIn && this.selected._accessLevel === 2 && user.admin;
-    },
-    editDisabledMessage() {
-      if (!loggedIn) {
-        return 'You must be logged in to edit.';
-      }
-      if (this.selected._accessLevel < 1) {
-        return 'You do not have permission to edit this dandiset.';
-      }
-      return null;
-    },
-    publishDisabledMessage() {
-      if (!loggedIn) {
-        return 'You must be logged in to publish.';
-      }
-      if (this.selected._accessLevel < 2 || !user.admin) {
-        return 'You do not have permission to publish this dandiset.';
-      }
-      return null;
-    },
-=======
       detailsPanel: true,
     };
   },
   computed: {
->>>>>>> 0a714bbe
     schema() {
       if (this.create) {
         return NEW_SCHEMA;
@@ -358,31 +143,6 @@
     }),
   },
   watch: {
-<<<<<<< HEAD
-    async selected(val) {
-      if (!val || !val.meta || !val.meta.dandiset) {
-        this.meta = {};
-        return;
-      }
-
-      this.meta = { ...val.meta.dandiset };
-      this.last_modified = new Date(val.updated).toString();
-
-      this.versions = await publishRest.versions(this.meta.identifier);
-
-      let res = await girderRest.get(`/user/${val.creatorId}`);
-      if (res.status === 200) {
-        const { data: { firstName, lastName } } = res;
-        this.uploader = `${firstName} ${lastName}`;
-      }
-
-      res = await girderRest.get(`/folder/${val._id}/details`);
-      if (res.status === 200) {
-        this.details = res.data;
-      }
-    },
-=======
->>>>>>> 0a714bbe
     id: {
       immediate: true,
       async handler(value) {
@@ -397,14 +157,9 @@
     },
   },
   methods: {
-<<<<<<< HEAD
-    async publish() {
-      await girderRest.post(`/dandi/${this.meta.identifier}`);
-=======
     navigateBack() {
       const route = this.$route.params.origin || { name: 'publicDandisets' };
       this.$router.push(route);
->>>>>>> 0a714bbe
     },
   },
 };
