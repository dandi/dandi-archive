<template>
  <v-card v-page-title="'Create Dandiset'">
    <v-card-title>
      <span class="text-h3">Register a new Dandiset</span>
    </v-card-title>
    <v-card-text class="my-3">
      <v-form>
        <div>
          <v-switch
            v-model="embargoed"
          >
            <template #label>
              Mark Dandiset Private
              <v-tooltip
                right
                max-width="25%"
              >
                <template #activator="{ on, attrs }">
                  <div
                    v-bind="attrs"
                    style="cursor: help"
                    v-on="on"
                  >
                    <small class="ml-3 d-flex align-center">
                      (What is this?)
                      <v-icon small>
                        mdi-information
                      </v-icon>
                    </small>
                  </div>
                </template>
                <span>
<<<<<<< HEAD
                  Private (or embargoed) Dandisets are hidden from public access.
=======
                  Embargoed Dandisets are hidden from public access until a specific time period has
                  elapsed. Uploading data to the DANDI Archive under embargo requires a relevant
                  NIH award number, and the data will be automatically published when the embargo
                  period expires.
>>>>>>> 77280165
                </span>
              </v-tooltip>
            </template>
          </v-switch>
        </div>
        <div class="text-h4">
          Title
        </div>
        <div>
          Provide a title for this Dandiset. The title will appear in search
          results and at the top of the home page for this Dandiset, so make it
          concise and descriptive.
        </div>
        <v-text-field
          v-model="name"
          label="Title"
          :counter="nameMaxLength"
          required
          outlined
          dense
          class="my-4"
        />

        <div class="text-h4">
          Description
        </div>
        <div>
          Provide a description for this Dandiset. This will appear prominently
          under the title in the home page for this Dandiset.
        </div>
        <v-textarea
          v-model="description"
          label="Description"
          :counter="descriptionMaxLength"
          required
          outlined
          dense
          class="my-4"
        />
        <div v-if="!embargoed">
          <div class="text-h4">
            License
          </div>
          <div>
            Select a license under which to share the contents of this Dandiset.
            You can learn more about <a
              href="https://docs.dandiarchive.org/35_data_licenses/"
              target="_blank"
              rel="noopener"
            >
              licenses for Dandisets
            </a>.
          </div>
          <v-select
            v-model="license"
            :items="dandiLicenses"
            label="License"
            class="my-4"
            outlined
            dense
          />
        </div>
        <div v-else>
          <div class="text-h4">
            NIH Award Number
          </div>
          <div>
            Provide an NIH award number for this embargoed Dandiset. Note: this
            can be changed at any time and additional award numbers can be added
            later.
          </div>
          <v-text-field
            v-model="awardNumber"
            label="Award number"
            :counter="120"
            :required="embargoed"
            outlined
            dense
            class="my-4"
            :rules="awardNumberRules"
          />
        </div>
        <small class="float-right font-weight-bold">All fields are required</small>
      </v-form>
    </v-card-text>
    <v-card-actions>
      <v-spacer />
      <v-btn
        type="submit"
        color="primary"
        :disabled="saveDisabled"
        depressed
        @click="registerDandiset"
      >
        Register Dandiset
        <template #loader>
          <span>Registering...</span>
        </template>
      </v-btn>
    </v-card-actions>
  </v-card>
</template>

<script setup lang="ts">
import { computed, ref } from 'vue';
import { useRouter } from 'vue-router/composables';
import type { ComputedRef } from 'vue';
import { dandiRest, loggedIn } from '@/rest';
import { useDandisetStore } from '@/stores/dandiset';

import type { IdentifierForAnAward, LicenseType, License } from '@/types';

// Regular expression to validate an NIH award number.
// Based on https://era.nih.gov/files/Deciphering_NIH_Application.pdf
// and https://era.nih.gov/erahelp/commons/Commons/understandGrantNums.htm
const NIH_AWARD_REGEX = /^\d \w+ \w{2} \d{6}-\d{2}([A|S|X|P]\d)?$/;

function awardNumberValidator(awardNumber: IdentifierForAnAward): boolean {
  return NIH_AWARD_REGEX.test(awardNumber);
}

const VALIDATION_FAIL_MESSAGE = 'Award number must be properly space-delimited.\n\nExample (exclude quotes):\n"1 R01 CA 123456-01A1"';

const router = useRouter();
const store = useDandisetStore();

const name = ref('');
const description = ref('');
const license = ref<LicenseType>();
const embargoed = ref(false);
const awardNumber = ref('');
const saveDisabled = computed(
  () => !name.value
      || !description.value
      || (embargoed.value && !awardNumberValidator(awardNumber.value))
      || (!embargoed.value && !license.value),
);

const awardNumberRules = computed(
  () => [(v: string) => awardNumberValidator(v) || VALIDATION_FAIL_MESSAGE],
);

const nameMaxLength: ComputedRef<number> = computed(() => store.schema.properties.name.maxLength);
const descriptionMaxLength: ComputedRef<number> = computed(
  () => store.schema.properties.description.maxLength,
);
const dandiLicenses: ComputedRef<LicenseType[]> = computed(
  () => store.schema.$defs.LicenseType.enum,
);

if (!loggedIn()) {
  router.push({ name: 'home' });
}

async function registerDandiset() {
  const metadata: {name: string, description: string, license?: License} = {
    name: name.value,
    description: description.value,
  };

  if (license.value) {
    metadata.license = [license.value];
  }

  const { data } = embargoed.value
    ? await dandiRest.createEmbargoedDandiset(name.value, metadata, awardNumber.value)
    : await dandiRest.createDandiset(name.value, metadata);
  const { identifier } = data;
  router.push({ name: 'dandisetLanding', params: { identifier } });
}

</script><|MERGE_RESOLUTION|>--- conflicted
+++ resolved
@@ -30,14 +30,7 @@
                   </div>
                 </template>
                 <span>
-<<<<<<< HEAD
                   Private (or embargoed) Dandisets are hidden from public access.
-=======
-                  Embargoed Dandisets are hidden from public access until a specific time period has
-                  elapsed. Uploading data to the DANDI Archive under embargo requires a relevant
-                  NIH award number, and the data will be automatically published when the embargo
-                  period expires.
->>>>>>> 77280165
                 </span>
               </v-tooltip>
             </template>
