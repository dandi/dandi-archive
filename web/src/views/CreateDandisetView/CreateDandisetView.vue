--- conflicted
+++ resolved
@@ -24,7 +24,6 @@
           outlined
           class="my-4"
         />
-<<<<<<< HEAD
         <v-combobox
           v-model="license"
           :items="dandiLicenses"
@@ -35,11 +34,7 @@
           dense
         />
 
-        <!-- TODO: remove v-if to enable embargoed dandiset creation -->
-        <div v-if="false">
-=======
         <div>
->>>>>>> da19faf3
           <v-checkbox
             v-model="embargoed"
             hide-details
