--- conflicted
+++ resolved
@@ -1,5 +1,4 @@
 <template>
-<<<<<<< HEAD
   <v-progress-linear
     v-if="!girderDandiset"
     indeterminate
@@ -14,60 +13,6 @@
     :identifier="identifier"
     :version="version"
   />
-=======
-  <v-container style="height: 100%;">
-    <v-row v-if="selected">
-      <v-col :cols="selected.length ? 8 : 12">
-        <girder-file-manager
-          ref="girderFileManager"
-          selectable
-          root-location-disabled
-          :location.sync="location"
-          :value="selected"
-          :initial-items-per-page="25"
-          :items-per-page-options="[10,25,50,100,-1]"
-          @input="setSelected"
-        >
-          <template
-            v-if="isDandiset"
-            v-slot:headerwidget
-          >
-            <v-btn
-              icon
-              color="primary"
-              :to="{ name: 'dandisetLanding', params: { id: location._id }}"
-            >
-              <v-icon>mdi-eye</v-icon>
-            </v-btn>
-          </template>
-          <template
-            v-slot:row-widget="{ item }"
-          >
-            <v-btn
-              v-if="item._modelType === 'item'"
-              icon
-              small
-              color="primary"
-              :href="itemDownloadLink(item)"
-            >
-              <v-icon>mdi-download</v-icon>
-            </v-btn>
-          </template>
-        </girder-file-manager>
-      </v-col>
-      <v-col
-        v-if="selected.length"
-        cols="4"
-      >
-        <girder-data-details
-          :value="selected"
-          :action-keys="actions"
-          @action="handleAction"
-        />
-      </v-col>
-    </v-row>
-  </v-container>
->>>>>>> cbe88d21
 </template>
 
 <script>
@@ -75,33 +20,6 @@
 import { draftVersion } from '@/utils';
 import GirderFileBrowser from './GirderFileBrowser.vue';
 import PublishFileBrowser from './PublishFileBrowser.vue';
-
-<<<<<<< HEAD
-=======
-import {
-  getLocationFromRoute,
-} from '@/utils';
-
-import girderRest from '@/rest';
-
-// redirect to "Open JupyterLab"
-const JUPYTER_ROOT = 'https://hub.dandiarchive.org';
-
-const actionKeys = [
-  {
-    for: ['item'],
-    name: 'Open JupyterLab',
-    icon: 'mdi-language-python',
-    color: 'primary',
-    generateHref() {
-      return JUPYTER_ROOT;
-    },
-    target: '_blank',
-  },
-  // Download for items only
-  DefaultActionKeys[1],
-];
->>>>>>> cbe88d21
 
 export default {
   name: 'FileBrowser',
@@ -141,21 +59,7 @@
     }
   },
   methods: {
-<<<<<<< HEAD
     ...mapActions('dandiset', ['fetchPublishDandiset', 'fetchGirderDandiset']),
-=======
-    itemDownloadLink(item) {
-      return `${girderRest.apiRoot}/item/${item._id}/download`;
-    },
-    async handleAction(action) {
-      if (action.name === 'Delete') {
-        await this.$refs.girderFileManager.refresh();
-        this.setSelected([]);
-      }
-    },
-    ...mapMutations('girder', ['setBrowseLocation', 'setSelected']),
-    ...mapActions('girder', ['fetchFullLocation']),
->>>>>>> cbe88d21
   },
 };
 </script>