import Vue from 'vue';
import Vuex from 'vuex';

Vue.use(Vuex);

export default new Vuex.Store({
  state: {
    apiKey: null,
    girderRest: null,
    browseLocation: null,
    selected: [],
  },
  getters: {
    loggedIn: state => !!state.girderRest.user,
    user: state => state.girderRest.user,
  },
  mutations: {
    setApiKey(state, apiKey) {
      state.apiKey = apiKey;
    },
    setBrowseLocation(state, location) {
      state.browseLocation = location;
    },
    setGirderRest(state, gr) {
      state.girderRest = gr;
    },
    setSelected(state, selected) {
      state.selected = selected;
    },
  },
  actions: {
<<<<<<< HEAD
    async reloadApiKey({ state, commit, getters }) {
      const { user } = getters;
      const { status, data } = await state.girderRest.get(
        'api_key', {
          params: {
            userId: user._id,
            limit: 50,
            sort: 'name',
            sortdir: 1,
          },
        },
      );

      const [dandiKey] = data.filter(key => key.name === 'dandicli');
      if (status === 200 && dandiKey) {
        // send the key id to "PUT" endpoint for updating
        const { data: { key } } = await state.girderRest.put(`api_key/${dandiKey._id}`);
        commit('setApiKey', key);
      }
    },
    async fetchApiKey({ state, commit, getters }) {
      const { user } = getters;
      const { status, data } = await state.girderRest.get(
        'api_key', {
          params: {
            userId: user._id,
            limit: 50,
            sort: 'name',
            sortdir: 1,
          },
        },
      );

      const [dandiKey] = data.filter(key => key.name === 'dandicli');
      if (status === 200 && dandiKey) {
        // if there is an existing api key

        // set the user key
        commit('setApiKey', dandiKey.key);
      } else {
        // create a key using "POST" endpoint
        const { status: createStatus, data: { key } } = await state.girderRest.post('api_key', null, {
          params: {
            name: 'dandicli',
            scope: JSON.stringify(['core.data.read', 'core.data.write']),
            tokenDuration: 30,
            active: true,
          },
        });

        if (createStatus === 200) {
          commit('setApiKey', key);
=======
    async fetchFullLocation({ state, commit }, location) {
      if (location._id && location._modelType) {
        const { _id: id, _modelType: modelType } = location;
        const resp = await state.girderRest.get(`${modelType}/${id}`);

        if (resp.status === 200) {
          commit('setBrowseLocation', resp.data);
>>>>>>> 10409940
        }
      }
    },
    async selectSearchResult({ state, commit }, result) {
      commit('setSelected', []);

      if (result._modelType === 'item') {
        const resp = await state.girderRest.get(`folder/${result.folderId}`);
        commit('setBrowseLocation', resp.data);
        // Because setting the location is going to trigger the DataBrowser to
        // set its selected value to [], which due to two-way binding also propagates back
        // up to this component, we must defer this to the next tick so that this runs after that,
        // as we have no way to update the DataBrowser location without having it also reset the
        // selection internally.
        Vue.nextTick(() => { commit('setSelected', [result]); });
      } else {
        commit('setBrowseLocation', result);
      }
    },
    async logout({ state }) {
      await state.girderRest.logout();
    },
  },
});<|MERGE_RESOLUTION|>--- conflicted
+++ resolved
@@ -29,7 +29,6 @@
     },
   },
   actions: {
-<<<<<<< HEAD
     async reloadApiKey({ state, commit, getters }) {
       const { user } = getters;
       const { status, data } = await state.girderRest.get(
@@ -82,7 +81,9 @@
 
         if (createStatus === 200) {
           commit('setApiKey', key);
-=======
+        }
+      }
+    },
     async fetchFullLocation({ state, commit }, location) {
       if (location._id && location._modelType) {
         const { _id: id, _modelType: modelType } = location;
@@ -90,7 +91,6 @@
 
         if (resp.status === 200) {
           commit('setBrowseLocation', resp.data);
->>>>>>> 10409940
         }
       }
     },
