# EMBER-DANDI Archive Web Application ![ci](https://github.com/dandi/dandi-archive/actions/workflows/frontend-ci.yml/badge.svg) [![Netlify Status](https://api.netlify.com/api/v1/badges/e7424684-fbdb-4b77-a546-d5757a0f7552/deploy-status)](https://app.netlify.com/sites/gui-dandiarchive-org/deploys)
The EMBER-DANDI Archive web application (i.e. the dandi-archive frontend).

## Develop

### Serve App in Development Server (requires [yarn](https://yarnpkg.com/))

```bash
<<<<<<< HEAD
git clone https://github.com/aplbrain/dandi-archive
cd web
=======
git clone https://github.com/dandi/dandi-archive
cd dandi-archive/web
>>>>>>> 77280165
yarn install
yarn run dev
```

**Note**: On Debian systems, the `yarn` command is from the unrelated `cmdtest` package.
Instead, install and use `yarnpkg`.

The web app will be served at `http://localhost:8085/`.

To be useful, this app requires a server component, which you can run locally; see the [instructions](https://github.com/aplbrain/dandi-archive/#dandi-archive).

### Test

To fix the code formatting and check for common errors, run:

```bash
yarn run lint
```

### Schema Migration
The web app uses TypeScript typings (src/types/schema.ts) that are automatically generated from the dandiset metadata's
[JSON schema](https://github.com/dandi/schema). To change the schema version (and as a result, the types),
use the `yarn migrate` command.

For example, to migrate to schema version 0.5.1, run:
```bash
yarn migrate 0.5.1
```


### Environment Variables

- VITE_APP_SERVER_DOWNTIME_MESSAGE
  - A custom error message displayed when the backend server can't be reached.<|MERGE_RESOLUTION|>--- conflicted
+++ resolved
@@ -6,13 +6,8 @@
 ### Serve App in Development Server (requires [yarn](https://yarnpkg.com/))
 
 ```bash
-<<<<<<< HEAD
 git clone https://github.com/aplbrain/dandi-archive
-cd web
-=======
-git clone https://github.com/dandi/dandi-archive
 cd dandi-archive/web
->>>>>>> 77280165
 yarn install
 yarn run dev
 ```
