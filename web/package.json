{
  "name": "dandi",
  "version": "0.1.0",
  "private": true,
  "scripts": {
    "serve": "vue-cli-service serve",
    "build": "vue-cli-service build",
    "lint": "vue-cli-service lint"
  },
  "dependencies": {
<<<<<<< HEAD
    "@girder/components": "^2.2.3",
    "@sentry/browser": "^5.17.0",
    "@sentry/integrations": "^5.17.0",
    "ajv": "^6.12.2",
    "axios": "^0.19.2",
=======
    "@girder/components": "^2.2.5",
    "@sentry/browser": "^5.20.1",
    "@sentry/integrations": "^5.20.1",
    "ajv": "^6.12.3",
>>>>>>> cbe88d21
    "core-js": "^3.6.5",
    "filesize": "^6.1.0",
    "js-yaml": "^3.14.0",
    "lodash": "^4.17.19",
    "moment": "^2.27.0",
    "vue": "^2.6.11",
    "vue-json-pretty": "^1.6.5",
    "vue-router": "^3.3.4",
    "vuetify": "^2.3.6",
    "vuex": "^3.5.1",
    "vuex-router-sync": "^5.0.0"
  },
  "devDependencies": {
    "@vue/cli-plugin-babel": "^4.4.6",
    "@vue/cli-plugin-eslint": "^4.4.6",
    "@vue/cli-service": "^4.4.6",
    "@vue/eslint-config-airbnb": "^5.1.0",
    "babel-eslint": "^10.1.0",
    "eslint": "^6.8.0",
    "eslint-plugin-import": "^2.22.0",
    "eslint-plugin-vue": "^6.2.2",
    "eslint-plugin-vuetify": "^1.0.0-beta.7",
    "moment-locales-webpack-plugin": "^1.2.0",
    "sass": "^1.26.10",
    "sass-loader": "^9.0.2",
    "vue-cli-plugin-vuetify": "^2.0.7",
    "vue-template-compiler": "^2.6.11",
    "vuetify-loader": "^1.6.0"
  },
  "eslintConfig": {
    "root": true,
    "env": {
      "node": true
    },
    "plugins": [
      "vuetify"
    ],
    "extends": [
      "plugin:vue/recommended",
      "@vue/airbnb"
    ],
    "rules": {
      "vuetify/no-deprecated-classes": "error",
      "vuetify/grid-unknown-attributes": "error",
      "vuetify/no-legacy-grid": "error",
      "no-underscore-dangle": [
        "error",
        {
          "allow": [
            "_id",
            "_modelType",
            "_accessLevel"
          ]
        }
      ]
    },
    "parserOptions": {
      "parser": "babel-eslint"
    }
  },
  "postcss": {
    "plugins": {
      "autoprefixer": {}
    }
  },
  "browserslist": [
    "> 1%",
    "last 2 versions"
  ]
}<|MERGE_RESOLUTION|>--- conflicted
+++ resolved
@@ -8,18 +8,11 @@
     "lint": "vue-cli-service lint"
   },
   "dependencies": {
-<<<<<<< HEAD
-    "@girder/components": "^2.2.3",
-    "@sentry/browser": "^5.17.0",
-    "@sentry/integrations": "^5.17.0",
-    "ajv": "^6.12.2",
-    "axios": "^0.19.2",
-=======
     "@girder/components": "^2.2.5",
     "@sentry/browser": "^5.20.1",
     "@sentry/integrations": "^5.20.1",
     "ajv": "^6.12.3",
->>>>>>> cbe88d21
+    "axios": "^0.19.2",
     "core-js": "^3.6.5",
     "filesize": "^6.1.0",
     "js-yaml": "^3.14.0",
