--- conflicted
+++ resolved
@@ -226,7 +226,7 @@
       '.nii',
       '.nii.gz',
     ],
-    endpoint: 'https://bioimagesuiteweb.github.io/alphaapp/viewer.html?image=',
+    endpoint: 'https://bioimagesuiteweb.github.io/unstableapp/viewer.html?image=',
   },
 
   {
@@ -344,24 +344,10 @@
       return publishRest.assetDownloadURI(this.identifier, this.version, asset_id);
     },
 
-<<<<<<< HEAD
     getExternalServices(asset_id, name) {
       const validServices = [];
       const ident = this.identifier;
       const vers = this.version;
-=======
-    viewURI(asset_id, name) {
-      const file_ext = this.fileExtension(name);
-      if (file_ext === 'nii') {
-        return `https://bioimagesuiteweb.github.io/unstableapp/viewer.html?image=${publishRest.assetDownloadURI(this.identifier, this.version, asset_id)}`;
-      }
-      if (file_ext === 'nwb') {
-        return `http://nwbexplorer.opensourcebrain.org/nwbfile=${publishRest.assetDownloadURI(this.identifier, this.version, asset_id)}`;
-      }
-
-      return undefined;
-    },
->>>>>>> 543ce341
 
       EXTERNAL_SERVICES.forEach((service) => {
         const regex = new RegExp(service.regex);
