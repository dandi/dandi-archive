import {
  vBtn,
  vTextField,
  vIcon,
<<<<<<< HEAD
  vTextarea,
} from './vuetify-xpaths';
=======
} from 'jest-puppeteer-vuetify';
>>>>>>> f38206ea

export const { CLIENT_URL } = process.env;

export function uniqueId() {
  // TODO think of something cleaner
  return Date.now().toString();
}

/**
 * Register a new user with a random username.
 *
 * @returns {object} { username, email, password }
 */
export async function registerNewUser() {
  const username = `user${uniqueId()}`;
  const email = `${username}@dandi.test`;
  const password = 'password'; // Top secret

  await expect(page).toClickXPath(vBtn('Create Account'));

  await expect(page).toFillXPath(vTextField('Username'), username);
  await expect(page).toFillXPath(vTextField('Email'), email);
  await expect(page).toFillXPath(vTextField('First Name'), 'Mister');
  await expect(page).toFillXPath(vTextField('Last Name'), 'Roboto');
  await expect(page).toFillXPath(vTextField('Password'), password);
  await expect(page).toFillXPath(vTextField('Retype password'), password);

  await Promise.all([
    expect(page).toClickXPath(vBtn('Register')),
    page.waitForNavigation({ waitUntil: 'networkidle0' }),
  ]);

  return { username, email, password };
}

/**
 * Logs in.
 *
 * @param {string} username
 * @param {string} password
 */
export async function login(username, password) {
  await expect(page).toClickXPath(vBtn('Login'));
  await expect(page).toFillXPath(vTextField('Username or e-mail'), username);
  await expect(page).toFillXPath(vTextField('Password'), password);
  await Promise.all([
    // this button has the same text as the button in the app bar,
    // but also contains a mdi-login icon
    expect(page).toClickXPath(vBtn(['Login', vIcon('mdi-login')])),
    page.waitForNavigation({ waitUntil: 'networkidle0' }),
  ]);
}

/**
 * Registers a new dandiset.
 *
 * @param {string} name
 * @param {string} description
 */
export async function registerDandiset(name, description) {
  await expect(page).toClickXPath(vBtn('New Dandiset'));
  await expect(page).toFillXPath(vTextField('Name*'), name);
  await expect(page).toFillXPath(vTextarea('Description*'), description);
  await Promise.all([
    expect(page).toClickXPath(vBtn('Register dataset')),
    page.waitForNavigation({ waitUntil: 'networkidle0' }),
  ]);
}<|MERGE_RESOLUTION|>--- conflicted
+++ resolved
@@ -2,12 +2,8 @@
   vBtn,
   vTextField,
   vIcon,
-<<<<<<< HEAD
   vTextarea,
-} from './vuetify-xpaths';
-=======
 } from 'jest-puppeteer-vuetify';
->>>>>>> f38206ea
 
 export const { CLIENT_URL } = process.env;
 
