--- conflicted
+++ resolved
@@ -1,7 +1,7 @@
 from .asset import AssetViewSet
 from .dandiset import DandisetViewSet
-<<<<<<< HEAD
 from .draft_version import draft_lock_view, draft_publish_view, draft_unlock_view, draft_view
+from .search import search_view
 from .stats import stats_view
 from .version import VersionViewSet
 
@@ -13,12 +13,6 @@
     'draft_lock_view',
     'draft_unlock_view',
     'draft_publish_view',
+    'search_view',
     'stats_view',
-]
-=======
-from .search import search_view
-from .stats import stats_view
-from .version import VersionViewSet
-
-__all__ = ['AssetViewSet', 'DandisetViewSet', 'VersionViewSet', 'search_view', 'stats_view']
->>>>>>> 9268be59
+]