# -*- coding: utf-8 -*-
import re

from girder.plugin import GirderPlugin
<<<<<<< HEAD
from girder.models.folder import Folder
=======
from girder.settings import SettingKey
>>>>>>> fd5e4ce1
from girder.models.item import Item
from girder.models.setting import Setting
from girder.utility import search

from girder_user_quota.settings import PluginSettings as UserQuotaPluginSettings

from .rest import DandiResource
from .util import DANDISET_IDENTIFIER_COUNTER


class DandiArchivePlugin(GirderPlugin):
    DISPLAY_NAME = "DANDI Archive"

    def load(self, info):
        Setting().collection.update(
            {"key": DANDISET_IDENTIFIER_COUNTER},
            {"$setOnInsert": {"value": 1}},
            upsert=True,
        )
<<<<<<< HEAD
        # Compound index for rest.DandiResource.get_dandiset.
        # Mongo is not guaranteed to use a singular index when executing the query.
        # meta.dandiset.identifier is specified first so that it is available as an
        # index for other queries that might need it.
        Folder().ensureIndex(([("meta.dandiset.identifier", 1), ("parentId", 1)], {}))
=======
        # Allow the client and netlify to access the girder server
        Setting().set(SettingKey.CORS_ALLOW_ORIGIN, "*")
        Setting().set(SettingKey.USER_DEFAULT_FOLDERS, "none")
        Setting().set(UserQuotaPluginSettings.DEFAULT_USER_QUOTA, 0)
>>>>>>> fd5e4ce1
        search.addSearchMode("dandi", dandi_search_handler)
        info["apiRoot"].dandi = DandiResource()


def dandi_search_handler(query, types, user=None, level=None, limit=0, offset=0):
    # TODO currently swallowing errors and returning empty list
    try:
        query = convert_search_to_mongo_query(query)
        if not query:
            # Don't pass along an empty query, as that is the result of not
            # specifying the query using the search DSL.
            items = []
        else:
            items = list(
                Item().findWithPermissions(query=query, types=types, user=user)
            )
            for item in items:
                item["_modelType"] = "item"  # TODO why is this necessary to provide?
    except SyntaxError:
        items = []
    except ValueError:
        items = []
    return {"item": items}  # TODO similarly why is this necessary to provide?
    # TODO those are questions around the search handler api more than anything


def tokenize_search_string(search_string):
    search_string = search_string.lower()
    tokens = search_string.split()
    # use '+' as a space inside a token, e.g. nuo+li => 'nuo li'
    tokens = [token.replace("+", " ") for token in tokens]
    return tokens


def extract_key_values(tokens):
    key_values = {}
    for tok in tokens:
        if ":" in tok:
            if (
                tok == ":"
                or tok.count(":") > 1
                or tok.startswith(":")
                or tok.endswith(":")
            ):
                raise SyntaxError("Malformed key value pair")
            else:
                key, value = tok.split(":")
                values = key_values.get(key, [])
                values.append(value)
                key_values[key] = values
    return key_values


def add_search_key_values(key_values):
    search_keys = {
        # See https://www.crossref.org/blog/dois-and-matching-regular-expressions/
        "doi": {
            "arity": "multiple",
            "regex": r"""^10.\d{4,9}/[-._;()/:a-zA-Z0-9]+$""",
            "values": [],
            "meta_key": "related_publications",
        },
        "keyword": {"arity": "multiple", "values": [], "meta_key": "keywords"},
        "experimenter": {"arity": "single", "values": []},
        # TODO ?? how will we keep these clean and do searches
        # with spaces, commas, first name, last name, different spellings?
        # non-first name/last name, utf-8 ??
        # TODO most proximate issue is with space between first and last name
        "lab": {"arity": "single", "values": []},
        "institution": {"arity": "single", "values": []},
        "subject_id": {"arity": "single", "values": []},
        "identifier": {"arity": "single", "values": []},
        "session_id": {"arity": "single", "values": []},
        "units": {
            "arity": "more_fewer",
            "min": None,
            "max": None,
            "meta_key": "number_of_units",
        },
        "electrodes": {
            "arity": "more_fewer",
            "min": None,
            "max": None,
            "meta_key": "number_of_units",
        },
    }
    for key, values in key_values.items():
        for value in values:
            if key not in search_keys.keys():
                # Check if a more_fewer key
                m = re.search("^(more|fewer)_(.*)_than$", key)
                if m:
                    more_fewer, search_key = m.group(1), m.group(2)
                    if (
                        search_key in search_keys.keys()
                        and search_keys[search_key]["arity"] == "more_fewer"
                    ):
                        if more_fewer == "more":
                            if search_keys[search_key]["min"]:
                                raise ValueError("Only one value for %s allowed") % key
                            else:
                                search_keys[search_key]["min"] = value
                                continue
                        else:
                            if search_keys[search_key]["max"]:
                                raise ValueError("Only one value for %s allowed") % key
                            else:
                                search_keys[search_key]["max"] = value
                                continue
            else:
                if (
                    search_keys[key]["arity"] == "single"
                    and len(search_keys[key]["values"]) > 1
                ):
                    raise ValueError("Only one value for %s allowed") % key
                search_keys[key]["values"].append(value)
                continue
            raise ValueError("Invalid key %s" % key)
    return search_keys


def validate_search_key_values(search_keys):
    for key, search_data in search_keys.items():
        if search_data["arity"] == "more_fewer" and (
            search_data["min"] or search_data["max"]
        ):
            if search_data["min"]:
                search_data["min"] = int(search_data["min"])
                if search_data["min"] < 0:
                    raise ValueError("%s min value must be at least 0" % key)
            if search_keys[key]["max"]:
                search_data["max"] = int(search_data["max"])
                if search_data["max"] < 1:
                    raise ValueError("%s max value must be at least 1" % key)
            if (
                search_data["min"]
                and search_data["max"]
                and search_data["min"] >= search_data["max"]
            ):
                raise ValueError("%s min value must be less than max value" % key)
        if "regex" in search_keys[key]:
            for value in search_keys[key]["values"]:
                result = re.match(search_keys[key]["regex"], value)
                if result is None:
                    raise ValueError("Invalid value %s for key %s" % (value, key))


def get_mongo_key(key, search_data):
    if "meta_key" in search_data:
        search_term = search_data["meta_key"]
    else:
        search_term = key
    search_term = "meta.%s" % search_term
    return search_term


def get_mongo_value(search_arity, search_values):
    if search_arity == "multiple" and len(search_values) > 1:
        mongo_value = {"$all": search_values}
    else:
        mongo_value = search_values[0]
    return mongo_value


def get_mongo_more_fewer_value(min, max):
    if min and max:
        return {"$gt": min, "$lt": max}
    else:
        if min:
            return {"$gt": min}
        if max:
            return {"$lt": max}


def build_query_from_query_terms(search_keys):
    # Convert a semantically valid query into Mongo.
    query = {}
    for key, search_data in search_keys.items():
        mongo_key = get_mongo_key(key, search_data)
        # set something with values, either single or multiple
        if "values" in search_data and search_data["values"]:
            query[mongo_key] = get_mongo_value(
                search_data["arity"], search_data["values"]
            )
        elif search_data["arity"] == "more_fewer" and (
            search_data["min"] or search_data["max"]
        ):
            query[mongo_key] = get_mongo_more_fewer_value(
                search_data["min"], search_data["max"]
            )
    return query


def convert_search_to_mongo_query(search_string):
    tokens = tokenize_search_string(search_string)
    key_values = extract_key_values(tokens)
    search_keys = add_search_key_values(key_values)
    validate_search_key_values(search_keys)
    query = build_query_from_query_terms(search_keys)
    return query<|MERGE_RESOLUTION|>--- conflicted
+++ resolved
@@ -2,11 +2,8 @@
 import re
 
 from girder.plugin import GirderPlugin
-<<<<<<< HEAD
+from girder.settings import SettingKey
 from girder.models.folder import Folder
-=======
-from girder.settings import SettingKey
->>>>>>> fd5e4ce1
 from girder.models.item import Item
 from girder.models.setting import Setting
 from girder.utility import search
@@ -21,23 +18,21 @@
     DISPLAY_NAME = "DANDI Archive"
 
     def load(self, info):
+        # Compound index for rest.DandiResource.get_dandiset.
+        # Mongo is not guaranteed to use a singular index when executing the query.
+        # meta.dandiset.identifier is specified first so that it is available as an
+        # index for other queries that might need it.
+        Folder().ensureIndex(([("meta.dandiset.identifier", 1), ("parentId", 1)], {}))
+        
         Setting().collection.update(
             {"key": DANDISET_IDENTIFIER_COUNTER},
             {"$setOnInsert": {"value": 1}},
             upsert=True,
         )
-<<<<<<< HEAD
-        # Compound index for rest.DandiResource.get_dandiset.
-        # Mongo is not guaranteed to use a singular index when executing the query.
-        # meta.dandiset.identifier is specified first so that it is available as an
-        # index for other queries that might need it.
-        Folder().ensureIndex(([("meta.dandiset.identifier", 1), ("parentId", 1)], {}))
-=======
         # Allow the client and netlify to access the girder server
         Setting().set(SettingKey.CORS_ALLOW_ORIGIN, "*")
         Setting().set(SettingKey.USER_DEFAULT_FOLDERS, "none")
         Setting().set(UserQuotaPluginSettings.DEFAULT_USER_QUOTA, 0)
->>>>>>> fd5e4ce1
         search.addSearchMode("dandi", dandi_search_handler)
         info["apiRoot"].dandi = DandiResource()
 
