--- conflicted
+++ resolved
@@ -14,10 +14,7 @@
 from girder.models.setting import Setting
 from girder.models.user import User
 
-<<<<<<< HEAD
 from . import locking
-=======
->>>>>>> 6cd4503b
 from .settings import PUBLISH_API_KEY, PUBLISH_API_URL
 from .util import (
     dandiset_find,
@@ -230,11 +227,7 @@
     @dandiset_identifier
     def publish_dandiset(self, identifier, params):
         dandiset_folder = find_dandiset_by_identifier(identifier)
-<<<<<<< HEAD
         Folder().requireAccess(dandiset_folder, user=self.getCurrentUser(), level=AccessType.ADMIN)
-=======
-        Folder().requireAccess(dandiset_folder, user=self.getCurrentUser(), level=AccessType.ADMIN),
->>>>>>> 6cd4503b
 
         publish_api_url = Setting().get(PUBLISH_API_URL)
         publish_api_key = Setting().get(PUBLISH_API_KEY)
