from girder.api import access
from girder.api.rest import Resource
from girder.api.describe import describeRoute, Description
from girder.models.setting import Setting
from girder.models.folder import Folder
from girder.exceptions import RestException

from .util import (
<<<<<<< HEAD
    DANDISET_IDENTIFIER_COUNTER,
    DANDISET_IDENTIFIER_LENGTH,
    create_staging_collection,
    validate_dandiset_identifier,
=======
    DANDISET_ID_COUNTER,
    DANDISET_ID_LENGTH,
    drafts_collection,
    validate_dandiset_id,
>>>>>>> d81f87e3
)


class DandiResource(Resource):
    def __init__(self):
        super(DandiResource, self).__init__()

        self.resourceName = "dandi"
        self.route("GET", (), self.get_dandiset)
        self.route("POST", (), self.create_dandiset)

    @access.user
    @describeRoute(
        Description("Create Dandiset")
        .param("name", "Name of the Dandiset.")
        .param("description", "Description of the Dandiset.")
    )
    def create_dandiset(self, params):
        if "name" not in params or "description" not in params:
            raise RestException("Name and description required.")

        name, description = params["name"], params["description"]

        if not name or not description:
            raise RestException("Name and description must not be empty.")

        # TODO look into atomic update
        # TODO break into submethod
        current = Setting().get(DANDISET_IDENTIFIER_COUNTER)
        if current is None:
            current = -1
        new_identifier_count = Setting().set(DANDISET_IDENTIFIER_COUNTER, current + 1)[
            "value"
        ]
        padded_identifier = f"{new_identifier_count:0{DANDISET_IDENTIFIER_LENGTH}d}"

        meta = {
            "name": name,
            "description": description,
            "identifier": padded_identifier,
            "version": "draft",
        }

<<<<<<< HEAD
        staging = create_staging_collection()
        folder = Folder().createFolder(
            staging,
            padded_identifier,
            parentType="collection",
            creator=self.getCurrentUser(),
=======
        drafts = drafts_collection()
        folder = Folder().createFolder(
            drafts, padded_id, parentType="collection", creator=self.getCurrentUser(),
>>>>>>> d81f87e3
        )
        folder = Folder().setMetadata(folder, {"dandiset": meta})
        return folder

    @access.public
    @describeRoute(
        Description("Get Dandiset")
        .param("identifier", "Dandiset Identifier")
        .param(
            "version", 'Version of the Dandiset, currently only "draft" is supported.'
        )
    )
    def get_dandiset(self, params):
        if "identifier" not in params or "version" not in params:
            raise RestException("identifier and version required.")

        identifier, version = params["identifier"], params["version"]

        if not identifier or not version:
            raise RestException("identifier and version must not be empty.")

        if not validate_dandiset_identifier(identifier):
            raise RestException("Invalid Dandiset Identifier")
        if not version in ["draft"]:
            raise RestException('Invalid Dandiset Version, must be one of ["draft"]')

        # Ensure we are only looking for staging collection child folders.
        staging = create_staging_collection()
        doc = Folder().findOne(
            {
                "baseParentType": "collection",
                "baseParentId": staging["_id"],
                "parentId": staging["_id"],
                "meta.dandiset.identifier": identifier,
                "meta.dandiset.version": version,
            }
        )
        if not doc:
            doc = {}
        return doc<|MERGE_RESOLUTION|>--- conflicted
+++ resolved
@@ -6,17 +6,10 @@
 from girder.exceptions import RestException
 
 from .util import (
-<<<<<<< HEAD
     DANDISET_IDENTIFIER_COUNTER,
     DANDISET_IDENTIFIER_LENGTH,
-    create_staging_collection,
-    validate_dandiset_identifier,
-=======
-    DANDISET_ID_COUNTER,
-    DANDISET_ID_LENGTH,
-    drafts_collection,
-    validate_dandiset_id,
->>>>>>> d81f87e3
+    create_drafts_collection,
+    validate_dandiset_identifier
 )
 
 
@@ -60,18 +53,12 @@
             "version": "draft",
         }
 
-<<<<<<< HEAD
-        staging = create_staging_collection()
+        drafts = drafts_collection()
         folder = Folder().createFolder(
-            staging,
+            drafts,
             padded_identifier,
             parentType="collection",
             creator=self.getCurrentUser(),
-=======
-        drafts = drafts_collection()
-        folder = Folder().createFolder(
-            drafts, padded_id, parentType="collection", creator=self.getCurrentUser(),
->>>>>>> d81f87e3
         )
         folder = Folder().setMetadata(folder, {"dandiset": meta})
         return folder
